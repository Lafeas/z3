--- conflicted
+++ resolved
@@ -2205,21 +2205,13 @@
     }
     
     void propagate_bounds_for_touched_monomials() {
-<<<<<<< HEAD
-        m_nla->init_bound_propagation(m_nla_lemma_vector);
+        m_nla->init_bound_propagation();
         for (unsigned v : m_nla->monics_with_changed_bounds()) 
-=======
-        m_nla->init_bound_propagation();
-        for (unsigned v : m_nla->monics_with_changed_bounds()) {
->>>>>>> caa929f0
             m_nla->calculate_implied_bounds_for_monic(v);
         
         m_nla->reset_monics_with_changed_bounds();
-<<<<<<< HEAD
         for (const auto & l : m_nla_lemma_vector) 
             false_case_of_check_nla(l);
-=======
->>>>>>> caa929f0
     }
 
     void propagate_bounds_with_nlp() {
@@ -3899,7 +3891,6 @@
                 IF_VERBOSE(1, verbose_stream() << enode_pp(n, ctx()) << " evaluates to " << r2 << " but arith solver has " << r1 << "\n"); 
         }
     }
-
 };
     
 theory_lra::theory_lra(context& ctx):
