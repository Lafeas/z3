/*++
Copyright (c) 2011 Microsoft Corporation

Module Name:

    tactical.h

Abstract:

    Basic combinators

Author:

    Leonardo (leonardo) 2011-10-13

Notes:

--*/
#include "util/scoped_timer.h"
#include "util/cancel_eh.h"
#include "util/cooperate.h"
#include "util/scoped_ptr_vector.h"
#include "util/z3_omp.h"
#include "tactic/tactical.h"

class binary_tactical : public tactic {
protected:
    tactic_ref      m_t1;
    tactic_ref      m_t2;
    
public:

    binary_tactical(tactic * t1, tactic * t2):
        m_t1(t1),
        m_t2(t2) {
        SASSERT(m_t1);
        SASSERT(m_t2);
    }
    
<<<<<<< HEAD
    virtual ~binary_tactical() {}
=======
    ~binary_tactical() override {
        m_t1->dec_ref();
        m_t2->dec_ref();
    }
>>>>>>> fc719a5e
    
    void updt_params(params_ref const & p) override {
        m_t1->updt_params(p);
        m_t2->updt_params(p);
    }
    
    void collect_param_descrs(param_descrs & r) override {
        m_t1->collect_param_descrs(r);
        m_t2->collect_param_descrs(r);
    }
    
    void collect_statistics(statistics & st) const override {
        m_t1->collect_statistics(st);
        m_t2->collect_statistics(st);
    }

<<<<<<< HEAD
    void reset_statistics() override { 
=======
    void reset_statistics() override {
>>>>>>> fc719a5e
        m_t1->reset_statistics();
        m_t2->reset_statistics();
    }
        
    void cleanup() override {
        m_t1->cleanup();
        m_t2->cleanup();
    }
    
    void reset() override {
        m_t1->reset();
        m_t2->reset();
    }

    void set_logic(symbol const & l) override {
        m_t1->set_logic(l);
        m_t2->set_logic(l);
    }

    void set_progress_callback(progress_callback * callback) override {
        m_t1->set_progress_callback(callback);
        m_t2->set_progress_callback(callback);
    }

protected:


    template<typename T>
    tactic * translate_core(ast_manager & m) { 
        tactic * new_t1 = m_t1->translate(m);
        tactic * new_t2 = m_t2->translate(m);
        return alloc(T, new_t1, new_t2);
    }
};

struct false_pred {
    bool operator()(goal * g) { return false; }
};



class and_then_tactical : public binary_tactical {
public:
    and_then_tactical(tactic * t1, tactic * t2):binary_tactical(t1, t2) {}
    ~and_then_tactical() override {}

<<<<<<< HEAD
    void operator()(goal_ref const & in, goal_ref_buffer& result) override { 
=======
    void operator()(goal_ref const & in,
                    goal_ref_buffer & result,
                    model_converter_ref & mc,
                    proof_converter_ref & pc,
                    expr_dependency_ref & core) override {
>>>>>>> fc719a5e

        bool models_enabled = in->models_enabled();
        bool proofs_enabled = in->proofs_enabled();
        bool cores_enabled  = in->unsat_core_enabled();

<<<<<<< HEAD
        ast_manager & m = in->m();                                                                         
        goal_ref_buffer r1;
        m_t1->operator()(in, r1);
=======
        ast_manager & m = in->m();                                                                          
        goal_ref_buffer      r1;
        model_converter_ref mc1;                                                                           
        proof_converter_ref pc1;                                                                           
        expr_dependency_ref core1(m);                                                                      
        result.reset();                                                                                     
        mc   = nullptr;
        pc   = nullptr;
        core = nullptr;
        m_t1->operator()(in, r1, mc1, pc1, core1);                                                            
        SASSERT(!is_decided(r1) || (!pc1 && !core1)); // the pc and core of decided goals is 0
>>>>>>> fc719a5e
        unsigned r1_size = r1.size();                                                                       
        SASSERT(r1_size > 0);  
        if (r1_size == 1) {                                                                                 
            if (r1[0]->is_decided()) {
                result.push_back(r1[0]);
                return;
            }                                                                                               
            goal_ref r1_0 = r1[0];      
            m_t2->operator()(r1_0, result);
        }
        else {
            goal_ref_buffer r2;
            for (unsigned i = 0; i < r1_size; i++) {                                                        
                goal_ref g = r1[i];                                                                       
                r2.reset();
                m_t2->operator()(g, r2);
                if (is_decided(r2)) {
                    SASSERT(r2.size() == 1);
                    if (is_decided_sat(r2)) {                                                          
                        // found solution...                                                           
                        result.reset();
                        result.push_back(r2[0]);
                        return;
                    }                                                                                   
                    else {                                                                                  
                        SASSERT(is_decided_unsat(r2));                                                 
<<<<<<< HEAD
=======
                        // the proof and unsat core of a decided_unsat goal are stored in the node itself.
                        // pc2 and core2 must be 0.
                        SASSERT(!pc2);
                        SASSERT(!core2);
                        if (models_enabled) mc_buffer.push_back(nullptr);
                        if (proofs_enabled) pc_buffer.push_back(proof2proof_converter(m, r2[0]->pr(0)));
                        if (models_enabled || proofs_enabled) sz_buffer.push_back(0);
                        if (cores_enabled) core = m.mk_join(core.get(), r2[0]->dep(0));
>>>>>>> fc719a5e
                    }                                                                         
                }                                                                                       
                else {                                                                                      
                    result.append(r2.size(), r2.c_ptr());
                }                                                                                           
            }
                        
            if (result.empty()) {                                                                           
                // all subgoals were shown to be unsat.                                                     
                // create an decided_unsat goal with the proof
                in->reset_all();
                proof_ref pr(m);
                expr_dependency_ref core(m);
                if (proofs_enabled) {
                    apply(m, in->pc(), pr);
                }
                dependency_converter* dc = in->dc();
                if (cores_enabled && dc) {
                    core = (*dc)();
                }
                in->assert_expr(m.mk_false(), pr, core);
<<<<<<< HEAD
=======
                core = nullptr;
>>>>>>> fc719a5e
                result.push_back(in.get());
            }
        }
    }

    tactic * translate(ast_manager & m) override {
        return translate_core<and_then_tactical>(m);
    }

};

tactic * and_then(tactic * t1, tactic * t2) {
    return alloc(and_then_tactical, t1, t2);
}

tactic * and_then(tactic * t1, tactic * t2, tactic * t3) {
    return and_then(t1, and_then(t2, t3));
}

tactic * and_then(tactic * t1, tactic * t2, tactic * t3, tactic * t4) {
    return and_then(t1, and_then(t2, t3, t4));
}

tactic * and_then(tactic * t1, tactic * t2, tactic * t3, tactic * t4, tactic * t5) {
    return and_then(t1, and_then(t2, t3, t4, t5));
}

tactic * and_then(tactic * t1, tactic * t2, tactic * t3, tactic * t4, tactic * t5, tactic * t6) {
    return and_then(t1, and_then(t2, t3, t4, t5, t6));
}

tactic * and_then(tactic * t1, tactic * t2, tactic * t3, tactic * t4, tactic * t5, tactic * t6, tactic * t7) {
    return and_then(t1, and_then(t2, t3, t4, t5, t6, t7));
}

tactic * and_then(tactic * t1, tactic * t2, tactic * t3, tactic * t4, tactic * t5, tactic * t6, tactic * t7, tactic * t8) {
    return and_then(t1, and_then(t2, t3, t4, t5, t6, t7, t8));
}

tactic * and_then(tactic * t1, tactic * t2, tactic * t3, tactic * t4, tactic * t5, tactic * t6, tactic * t7, tactic * t8, tactic * t9) {
    return and_then(t1, and_then(t2, t3, t4, t5, t6, t7, t8, t9));
}

tactic * and_then(tactic * t1, tactic * t2, tactic * t3, tactic * t4, tactic * t5, tactic * t6, tactic * t7, tactic * t8, tactic * t9, tactic * t10) {
    return and_then(t1, and_then(t2, t3, t4, t5, t6, t7, t8, t9, t10));
}

tactic * and_then(tactic * t1, tactic * t2, tactic * t3, tactic * t4, tactic * t5, tactic * t6, tactic * t7, tactic * t8, tactic * t9, tactic * t10, tactic * t11) {
    return and_then(t1, and_then(t2, t3, t4, t5, t6, t7, t8, t9, t10, t11));
}

tactic * and_then(unsigned num, tactic * const * ts) {
    SASSERT(num > 0);
    unsigned i = num - 1;
    tactic * r = ts[i];
    while (i > 0) {
        --i;
        r = and_then(ts[i], r);
    }
    return r;
}

class nary_tactical : public tactic {
protected:
    sref_vector<tactic> m_ts;

public:
    nary_tactical(unsigned num, tactic * const * ts) {
        for (unsigned i = 0; i < num; i++) {
            SASSERT(ts[i]);
            m_ts.push_back(ts[i]);
        }
    }

<<<<<<< HEAD
    virtual ~nary_tactical() {}
=======
    ~nary_tactical() override {
        unsigned sz = m_ts.size();
        for (unsigned i = 0; i < sz; i++) {
            m_ts[i]->dec_ref();
        }
    }
>>>>>>> fc719a5e

    void updt_params(params_ref const & p) override {
        TRACE("nary_tactical_updt_params", tout << "updt_params: " << p << "\n";);
        for (tactic* t : m_ts) t->updt_params(p);
    }
    
    void collect_param_descrs(param_descrs & r) override {
<<<<<<< HEAD
        for (tactic* t : m_ts) t->collect_param_descrs(r);
    }
    
    void collect_statistics(statistics & st) const override {
        for (tactic const* t : m_ts) t->collect_statistics(st);
    }

    void reset_statistics() override { 
        for (tactic* t : m_ts) t->reset_statistics();
    }
        
    void cleanup() override {
        for (tactic* t : m_ts) t->cleanup();
    }
    
    void reset() override {
        for (tactic* t : m_ts) t->reset();
    }

    void set_logic(symbol const & l) override {
        for (tactic* t : m_ts) t->set_logic(l);
    }

    void set_progress_callback(progress_callback * callback) override {
        for (tactic* t : m_ts) t->set_progress_callback(callback);
=======
        ptr_vector<tactic>::iterator it  = m_ts.begin();
        ptr_vector<tactic>::iterator end = m_ts.end();
        for (; it != end; ++it)
            (*it)->collect_param_descrs(r);
    }
    
    void collect_statistics(statistics & st) const override {
        ptr_vector<tactic>::const_iterator it  = m_ts.begin();
        ptr_vector<tactic>::const_iterator end = m_ts.end();
        for (; it != end; ++it)
            (*it)->collect_statistics(st);
    }

    void reset_statistics() override {
        ptr_vector<tactic>::const_iterator it  = m_ts.begin();
        ptr_vector<tactic>::const_iterator end = m_ts.end();
        for (; it != end; ++it)
            (*it)->reset_statistics();
    }
        
    void cleanup() override {
        ptr_vector<tactic>::iterator it  = m_ts.begin();
        ptr_vector<tactic>::iterator end = m_ts.end();
        for (; it != end; ++it)
            (*it)->cleanup();
    }
    
    void reset() override {
        ptr_vector<tactic>::iterator it  = m_ts.begin();
        ptr_vector<tactic>::iterator end = m_ts.end();
        for (; it != end; ++it)
            (*it)->reset();
    }

    void set_logic(symbol const & l) override {
        ptr_vector<tactic>::iterator it  = m_ts.begin();
        ptr_vector<tactic>::iterator end = m_ts.end();
        for (; it != end; ++it)
            (*it)->set_logic(l);
    }

    void set_progress_callback(progress_callback * callback) override {
        ptr_vector<tactic>::iterator it  = m_ts.begin();
        ptr_vector<tactic>::iterator end = m_ts.end();
        for (; it != end; ++it)
            (*it)->set_progress_callback(callback);
>>>>>>> fc719a5e
    }

protected:

    template<typename T>
    tactic * translate_core(ast_manager & m) { 
        sref_vector<tactic> new_ts;
        for (tactic* curr : m_ts) {
            new_ts.push_back(curr->translate(m));
        }
        return alloc(T, new_ts.size(), new_ts.c_ptr());
    }

};

class or_else_tactical : public nary_tactical {
public:
    or_else_tactical(unsigned num, tactic * const * ts):nary_tactical(num, ts) { SASSERT(num > 0); }

    ~or_else_tactical() override {}

<<<<<<< HEAD
    void operator()(goal_ref const & in, goal_ref_buffer& result) override {
=======
    void operator()(goal_ref const & in,
                    goal_ref_buffer & result,
                    model_converter_ref & mc,
                    proof_converter_ref & pc,
                    expr_dependency_ref & core) override {
>>>>>>> fc719a5e
        goal orig(*(in.get()));
        unsigned sz = m_ts.size();
        unsigned i;
        for (i = 0; i < sz; i++) {
            tactic * t = m_ts[i];
<<<<<<< HEAD
=======
            result.reset();
            mc   = nullptr;
            pc   = nullptr;
            core = nullptr;
>>>>>>> fc719a5e
            SASSERT(sz > 0);
            if (i < sz - 1) {
                try {
                    t->operator()(in, result);
                    return;
                }
                catch (tactic_exception &) {
                    result.reset();
                }
            }
            else {
                t->operator()(in, result);
                return;
            }
            in->reset_all();
            in->copy_from(orig);
        }
    }

    tactic * translate(ast_manager & m) override { return translate_core<or_else_tactical>(m); }
};

tactic * or_else(unsigned num, tactic * const * ts) {
    return alloc(or_else_tactical, num, ts);
}

tactic * or_else(tactic * t1, tactic * t2) {
    tactic * ts[2] = { t1, t2 };
    return or_else(2, ts);
}

tactic * or_else(tactic * t1, tactic * t2, tactic * t3) {
    tactic * ts[3] = { t1, t2, t3 };
    return or_else(3, ts);
}

tactic * or_else(tactic * t1, tactic * t2, tactic * t3, tactic * t4) {
    tactic * ts[4] = { t1, t2, t3, t4 };
    return or_else(4, ts);
}

tactic * or_else(tactic * t1, tactic * t2, tactic * t3, tactic * t4, tactic * t5) {
    tactic * ts[5] = { t1, t2, t3, t4, t5 };
    return or_else(5, ts);
}

tactic * or_else(tactic * t1, tactic * t2, tactic * t3, tactic * t4, tactic * t5, tactic * t6) {
    tactic * ts[6] = { t1, t2, t3, t4, t5, t6 };
    return or_else(6, ts);
}

tactic * or_else(tactic * t1, tactic * t2, tactic * t3, tactic * t4, tactic * t5, tactic * t6, tactic * t7) {
    tactic * ts[7] = { t1, t2, t3, t4, t5, t6, t7 };
    return or_else(7, ts);
}

tactic * or_else(tactic * t1, tactic * t2, tactic * t3, tactic * t4, tactic * t5, tactic * t6, tactic * t7, tactic * t8) {
    tactic * ts[8] = { t1, t2, t3, t4, t5, t6, t7, t8 };
    return or_else(8, ts);
}

tactic * or_else(tactic * t1, tactic * t2, tactic * t3, tactic * t4, tactic * t5, tactic * t6, tactic * t7, tactic * t8, tactic * t9) {
    tactic * ts[9] = { t1, t2, t3, t4, t5, t6, t7, t8, t9 };
    return or_else(9, ts);
}

tactic * or_else(tactic * t1, tactic * t2, tactic * t3, tactic * t4, tactic * t5, tactic * t6, tactic * t7, tactic * t8, tactic * t9, tactic * t10) {
    tactic * ts[10] = { t1, t2, t3, t4, t5, t6, t7, t8, t9, t10 };
    return or_else(10, ts);
}

enum par_exception_kind {
    TACTIC_EX,
    DEFAULT_EX,
    ERROR_EX
};

class par_tactical : public or_else_tactical {


public:
    par_tactical(unsigned num, tactic * const * ts):or_else_tactical(num, ts) {}
    ~par_tactical() override {}

    

<<<<<<< HEAD
    void operator()(goal_ref const & in, goal_ref_buffer& result) override {
=======
    void operator()(goal_ref const & in,
                    goal_ref_buffer & result,
                    model_converter_ref & mc,
                    proof_converter_ref & pc,
                    expr_dependency_ref & core) override {
>>>>>>> fc719a5e
        bool use_seq;
#ifdef _NO_OMP_
        use_seq = true;
#else
        use_seq = 0 != omp_in_parallel();
#endif
        if (use_seq) {
            // execute tasks sequentially
            or_else_tactical::operator()(in, result);
            return;
        }
        
        ast_manager & m = in->m();
        
        scoped_ptr_vector<ast_manager> managers;
        scoped_limits scl(m.limit());
        goal_ref_vector                in_copies;
        tactic_ref_vector              ts;
        unsigned sz = m_ts.size();
        for (unsigned i = 0; i < sz; i++) {
            ast_manager * new_m = alloc(ast_manager, m, !m.proof_mode());
            managers.push_back(new_m);
            ast_translation translator(m, *new_m);
            in_copies.push_back(in->translate(translator));
            ts.push_back(m_ts.get(i)->translate(*new_m));
            scl.push_child(&new_m->limit());
        }

        unsigned finished_id       = UINT_MAX;
        par_exception_kind ex_kind = DEFAULT_EX;
        std::string        ex_msg;
        unsigned           error_code = 0;
        
        #pragma omp parallel for
        for (int i = 0; i < static_cast<int>(sz); i++) {
            goal_ref_buffer     _result;
            
            goal_ref in_copy = in_copies[i];
            tactic & t = *(ts.get(i));
            
            try {
                t(in_copy, _result);
                bool first = false;
                #pragma omp critical (par_tactical)
                {
                    if (finished_id == UINT_MAX) {
                        finished_id = i;
                        first = true;
                    }
                }                
                if (first) {
                    for (unsigned j = 0; j < sz; j++) {
                        if (static_cast<unsigned>(i) != j) {
                            managers[j]->limit().cancel();
                        }
                    }
                    ast_translation translator(*(managers[i]), m, false);
                    for (goal* g : _result) {
                        result.push_back(g->translate(translator));
                    }
<<<<<<< HEAD
                    goal_ref in2(in_copy->translate(translator));
                    in->copy_from(*(in2.get()));
=======
                    mc   = _mc ? _mc->translate(translator) : nullptr;
                    pc   = _pc ? _pc->translate(translator) : nullptr;
                    expr_dependency_translation td(translator);
                    core = td(_core);
>>>>>>> fc719a5e
                }
            }
            catch (tactic_exception & ex) {
                if (i == 0) {
                    ex_kind = TACTIC_EX;
                    ex_msg = ex.msg();
                }
            }
            catch (z3_error & err) {
                if (i == 0) {
                    ex_kind = ERROR_EX;
                    error_code = err.error_code();
                }
            }
            catch (z3_exception & z3_ex) {
                if (i == 0) {
                    ex_kind = DEFAULT_EX;
                    ex_msg = z3_ex.msg();
                }
            }
        }
        if (finished_id == UINT_MAX) {
<<<<<<< HEAD
=======
            mc = nullptr;
>>>>>>> fc719a5e
            switch (ex_kind) {
            case ERROR_EX: throw z3_error(error_code);
            case TACTIC_EX: throw tactic_exception(ex_msg.c_str());
            default:
                throw default_exception(ex_msg.c_str());
            }
        }
    }    

    tactic * translate(ast_manager & m) override { return translate_core<par_tactical>(m); }
};

tactic * par(unsigned num, tactic * const * ts) {
    return alloc(par_tactical, num, ts);
}

tactic * par(tactic * t1, tactic * t2) {
    tactic * ts[2] = { t1, t2 };
    return par(2, ts);
}

tactic * par(tactic * t1, tactic * t2, tactic * t3) {
    tactic * ts[3] = { t1, t2, t3 };
    return par(3, ts);
}

tactic * par(tactic * t1, tactic * t2, tactic * t3, tactic * t4) {
    tactic * ts[4] = { t1, t2, t3, t4 };
    return par(4, ts);
}

class par_and_then_tactical : public and_then_tactical {
public:
    par_and_then_tactical(tactic * t1, tactic * t2):and_then_tactical(t1, t2) {}
    ~par_and_then_tactical() override {}

<<<<<<< HEAD
    void operator()(goal_ref const & in, goal_ref_buffer& result) override {
=======
    void operator()(goal_ref const & in,
                    goal_ref_buffer & result,
                    model_converter_ref & mc,
                    proof_converter_ref & pc,
                    expr_dependency_ref & core) override {
>>>>>>> fc719a5e
        bool use_seq;
#ifdef _NO_OMP_
        use_seq = true;
#else
        use_seq = 0 != omp_in_parallel();
#endif
        if (use_seq) {
            // execute tasks sequentially
            and_then_tactical::operator()(in, result);
            return;
        }

        // enabling proofs is possible, but requires translating subgoals back.
        fail_if_proof_generation("par_and_then", in);
        bool models_enabled = in->models_enabled();
        bool proofs_enabled = in->proofs_enabled();
        bool cores_enabled  = in->unsat_core_enabled();

        ast_manager & m = in->m();                                                                          
<<<<<<< HEAD
        goal_ref_buffer r1;
        m_t1->operator()(in, r1);                
        unsigned r1_size = r1.size();                                                                               
=======
        goal_ref_buffer      r1;
        model_converter_ref mc1;                                                                           
        proof_converter_ref pc1;                                                                           
        expr_dependency_ref core1(m);                                                                      
        result.reset();                                                                                     
        mc   = nullptr;
        pc   = nullptr;
        core = nullptr;
        m_t1->operator()(in, r1, mc1, pc1, core1);                                                            
        SASSERT(!is_decided(r1) || (!pc1 && !core1)); // the pc and core of decided goals is 0
        unsigned r1_size = r1.size();                                                                       
>>>>>>> fc719a5e
        SASSERT(r1_size > 0);                                                                               
        if (r1_size == 1) {                                                                                 
            // Only one subgoal created... no need for parallelism
            if (r1[0]->is_decided()) {
                result.push_back(r1[0]);
                return;
            }                                                                                               
            goal_ref r1_0 = r1[0];                                                                          
            m_t2->operator()(r1_0, result);
        }                                                                                     
        else {                                                                                              

            scoped_ptr_vector<ast_manager> managers;
            tactic_ref_vector              ts2;
            goal_ref_vector                g_copies;

            for (unsigned i = 0; i < r1_size; i++) {
                ast_manager * new_m = alloc(ast_manager, m, !m.proof_mode());
                managers.push_back(new_m);
                ast_translation translator(m, *new_m);
                g_copies.push_back(r1[i]->translate(translator));
                ts2.push_back(m_t2->translate(*new_m));
            }

            scoped_ptr_vector<expr_dependency_ref> core_buffer;
            scoped_ptr_vector<goal_ref_buffer>     goals_vect;

            core_buffer.resize(r1_size);
            goals_vect.resize(r1_size);

            bool found_solution = false;
            bool failed         = false;
            par_exception_kind ex_kind = DEFAULT_EX;
            unsigned error_code = 0;
            std::string  ex_msg;

            #pragma omp parallel for
            for (int i = 0; i < static_cast<int>(r1_size); i++) { 
                ast_manager & new_m = *(managers[i]);
                goal_ref new_g = g_copies[i];

                goal_ref_buffer r2;
                
                bool curr_failed = false;

                try {
                    ts2[i]->operator()(new_g, r2);                  
                }
                catch (tactic_exception & ex) {
                    #pragma omp critical (par_and_then_tactical)
                    {
                        if (!failed && !found_solution) {
                            curr_failed = true;
                            failed      = true;
                            ex_kind     = TACTIC_EX;
                            ex_msg      = ex.msg();
                        }
                    }
                }
                catch (z3_error & err) {
                    #pragma omp critical (par_and_then_tactical)
                    {
                        if (!failed && !found_solution) {
                            curr_failed = true;
                            failed      = true;
                            ex_kind     = ERROR_EX;
                            error_code  = err.error_code();
                        }
                    }                    
                }
                catch (z3_exception & z3_ex) {
                    #pragma omp critical (par_and_then_tactical)
                    {
                        if (!failed && !found_solution) {
                            curr_failed = true;
                            failed      = true;
                            ex_kind     = DEFAULT_EX;
                            ex_msg      = z3_ex.msg();
                        }
                    }
                }

                if (curr_failed) {
                    for (unsigned j = 0; j < r1_size; j++) {
                        if (static_cast<unsigned>(i) != j) {
                            managers[j]->limit().cancel();
                        }
                    }
                }
                else {
                    if (is_decided(r2)) {
                        SASSERT(r2.size() == 1);
                        if (is_decided_sat(r2)) {                                                          
                            // found solution... 
                            bool first = false;
                            #pragma omp critical (par_and_then_tactical)
                            {
                                if (!found_solution) {
                                    failed         = false;
                                    found_solution = true;
                                    first          = true;
                                }
                            }
                            if (first) {
                                for (unsigned j = 0; j < r1_size; j++) {
                                    if (static_cast<unsigned>(i) != j) {
                                        managers[j]->limit().cancel();
                                    }
                                }
                                ast_translation translator(new_m, m, false);
                                SASSERT(r2.size() == 1);
<<<<<<< HEAD
                                result.push_back(r2[0]->translate(translator));                                
=======
                                result.push_back(r2[0]->translate(translator));
                                if (models_enabled) {
                                    // mc2 contains the actual model                                                    
                                    mc2  = mc2 ? mc2->translate(translator) : nullptr;
                                    model_ref md;     
                                    md = alloc(model, m);
                                    apply(mc2, md, 0);
                                    apply(mc1, md, i);
                                    mc   = model2model_converter(md.get());
                                }
                                SASSERT(!pc); SASSERT(!core);
>>>>>>> fc719a5e
                            }       
                        }                                                     
                        else {                                                                                  
                            SASSERT(is_decided_unsat(r2));                                                 
                            
<<<<<<< HEAD
                            if (cores_enabled && r2[0]->dep(0) != 0) {
=======
                            if (models_enabled) mc_buffer.set(i, nullptr);
                            if (proofs_enabled) {
                                proof * pr = r2[0]->pr(0);
                                pc_buffer.push_back(proof2proof_converter(m, pr));
                            }
                            if (cores_enabled && r2[0]->dep(0) != nullptr) {
>>>>>>> fc719a5e
                                expr_dependency_ref * new_dep = alloc(expr_dependency_ref, new_m);
                                *new_dep = r2[0]->dep(0);
                                core_buffer.set(i, new_dep);
                            }
                        }                                                                 
                    }                                                                                       
                    else {                                                                                      
                        goal_ref_buffer * new_r2 = alloc(goal_ref_buffer);
                        goals_vect.set(i, new_r2);
                        new_r2->append(r2.size(), r2.c_ptr());
                        dependency_converter* dc = r1[i]->dc();                           
                        if (cores_enabled && dc) {
                            expr_dependency_ref * new_dep = alloc(expr_dependency_ref, new_m);
                            *new_dep = (*dc)();
                            core_buffer.set(i, new_dep);
                        }
                    }                                                                                           
                }
            }
            
            if (failed) {
                switch (ex_kind) {
                case ERROR_EX: throw z3_error(error_code);
                case TACTIC_EX: throw tactic_exception(ex_msg.c_str());
                default:
                    throw default_exception(ex_msg.c_str());
                }
            }

            if (found_solution)
                return;
<<<<<<< HEAD
            
            expr_dependency_ref core(m);
            for (unsigned i = 0; i < r1_size; i++) {
                ast_translation translator(*(managers[i]), m, false);
                goal_ref_buffer * r = goals_vect[i];
                unsigned j = result.size();
                if (r != 0) {
=======

            core = nullptr;
            sbuffer<unsigned> sz_buffer;                                                           
            for (unsigned i = 0; i < r1_size; i++) {
                ast_translation translator(*(managers[i]), m, false);
                goal_ref_buffer * r = goals_vect[i];
                if (r != nullptr) {
>>>>>>> fc719a5e
                    for (unsigned k = 0; k < r->size(); k++) {
                        result.push_back((*r)[k]->translate(translator));
                    }
                }
                if (proofs_enabled) {
                    // update proof converter of r1[i]
                    r1[i]->set(concat(r1[i]->pc(), result.size() - j, result.c_ptr() + j));
                }
<<<<<<< HEAD

=======
                if (mc_buffer[i] != nullptr)
                    mc_buffer.set(i, mc_buffer[i]->translate(translator));
                if (pc_buffer[i] != nullptr)
                    pc_buffer.set(i, pc_buffer[i]->translate(translator));
>>>>>>> fc719a5e
                expr_dependency_translation td(translator);
                if (core_buffer[i] != nullptr) {
                    expr_dependency_ref curr_core(m);
                    curr_core = td(*(core_buffer[i]));
                    core = m.mk_join(curr_core, core);
                }
            }
            if (core) {
                in->add(dependency_converter::unit(core));
            }

            if (result.empty()) {
                // all subgoals were shown to be unsat.                                                     
                // create an decided_unsat goal with the proof
                in->reset_all();
                proof_ref pr(m);
                if (proofs_enabled) {
                    apply(m, in->pc(), pr);
                }
                dependency_converter* dc = in->dc();
                if (cores_enabled && dc) {
                    core = (*dc)();
                }
                in->assert_expr(m.mk_false(), pr, core);
<<<<<<< HEAD
=======
                core = nullptr;
>>>>>>> fc719a5e
                result.push_back(in.get());
            }
        }
    }

    tactic * translate(ast_manager & m) override {
        return translate_core<and_then_tactical>(m);
    }

};

// Similar to and_then combinator, but t2 is applied in parallel to all subgoals produced by t1
tactic * par_and_then(tactic * t1, tactic * t2) {
    return alloc(par_and_then_tactical, t1, t2);
}

tactic * par_and_then(unsigned num, tactic * const * ts) {
    unsigned i = num - 1;
    tactic * r = ts[i];
    while (i > 0) {
        --i;
        r = par_and_then(ts[i], r);
    }
    return r;
}

class unary_tactical : public tactic {
protected:
    tactic_ref m_t;


public:
    unary_tactical(tactic * t): 
        m_t(t) {
        SASSERT(t);  
    }    

<<<<<<< HEAD
    virtual ~unary_tactical() { }

    void operator()(goal_ref const & in, goal_ref_buffer& result) override { 
        m_t->operator()(in, result);
    }
   
    void cleanup(void) override { m_t->cleanup(); }
    void collect_statistics(statistics & st) const override { m_t->collect_statistics(st); }
    void reset_statistics() override { m_t->reset_statistics(); }    
    void updt_params(params_ref const & p) override { m_t->updt_params(p); }
    void collect_param_descrs(param_descrs & r) override { m_t->collect_param_descrs(r); }
    void reset() override { m_t->reset(); }
    void set_logic(symbol const& l) override { m_t->set_logic(l); }    
=======
    ~unary_tactical() override {
        m_t->dec_ref();
    }

    void operator()(goal_ref const & in,
                    goal_ref_buffer & result,
                    model_converter_ref & mc,
                    proof_converter_ref & pc,
                    expr_dependency_ref & core) override {
        m_t->operator()(in, result, mc, pc, core);
    }
   
    void cleanup() override { m_t->cleanup(); }
    void collect_statistics(statistics & st) const override { m_t->collect_statistics(st); }
    void reset_statistics() override { m_t->reset_statistics(); }
    void updt_params(params_ref const & p) override { m_t->updt_params(p); }
    void collect_param_descrs(param_descrs & r) override { m_t->collect_param_descrs(r); }
    void reset() override { m_t->reset(); }
    void set_logic(symbol const& l) override { m_t->set_logic(l); }
>>>>>>> fc719a5e
    void set_progress_callback(progress_callback * callback) override { m_t->set_progress_callback(callback); }
protected:

    template<typename T>
    tactic * translate_core(ast_manager & m) { 
        tactic * new_t = m_t->translate(m);
        return alloc(T, new_t);
    }
};

class repeat_tactical : public unary_tactical {
    unsigned m_max_depth;
    
    void operator()(unsigned depth,
                    goal_ref const & in, 
                    goal_ref_buffer& result) {
        // TODO: implement a non-recursive version.
        if (depth > m_max_depth) {
            result.push_back(in.get());
<<<<<<< HEAD
=======
            mc   = nullptr;
            pc   = nullptr;
            core = nullptr;
>>>>>>> fc719a5e
            return;
        }

        bool models_enabled = in->models_enabled();
        bool proofs_enabled = in->proofs_enabled();
        bool cores_enabled  = in->unsat_core_enabled();

        ast_manager & m = in->m();                                                                          
<<<<<<< HEAD
        goal_ref_buffer      r1;  
        result.reset();          
=======
        goal_ref_buffer      r1;                                                                            
        model_converter_ref mc1;                                                                           
        proof_converter_ref pc1;                                                                           
        expr_dependency_ref core1(m);                                                                      
        result.reset();                                                                                     
        mc   = nullptr;
        pc   = nullptr;
        core = nullptr;
>>>>>>> fc719a5e
        {
            goal orig_in(in->m(), proofs_enabled, models_enabled, cores_enabled);
            orig_in.copy_from(*(in.get()));
            m_t->operator()(in, r1);                                                            
            if (r1.size() == 1 && is_equal(orig_in, *(r1[0]))) {
                result.push_back(r1[0]);
                return;                                                                                     
            }
        }
        unsigned r1_size = r1.size();                                                                       
        SASSERT(r1_size > 0);                                                                               
        if (r1_size == 1) {                                                                                 
            if (r1[0]->is_decided()) {
                result.push_back(r1[0]);  
                return;                                                                                     
            }                                                                                               
            goal_ref r1_0 = r1[0];                                                                          
            operator()(depth+1, r1_0, result); 
        }                                                                                                   
        else {
            goal_ref_buffer            r2;                                                                  
            for (unsigned i = 0; i < r1_size; i++) {                                                        
                goal_ref g = r1[i];                                                                         
                r2.reset();                   
                operator()(depth+1, g, r2);                                              
                if (is_decided(r2)) {
                    SASSERT(r2.size() == 1);
                    if (is_decided_sat(r2)) {                                                          
                        // found solution...                                                                
                        result.push_back(r2[0]);
                        return;                                                                             
                    }                                                                                       
                    else {                                                                                  
                        SASSERT(is_decided_unsat(r2));
<<<<<<< HEAD
=======
                        SASSERT(!pc2); 
                        SASSERT(!core2);
                        if (models_enabled) mc_buffer.push_back(nullptr);
                        if (proofs_enabled) pc_buffer.push_back(proof2proof_converter(m, r2[0]->pr(0)));
                        if (models_enabled || proofs_enabled) sz_buffer.push_back(0);                                                             
                        if (cores_enabled) core = m.mk_join(core.get(), r2[0]->dep(0));
>>>>>>> fc719a5e
                    }                                                                                       
                }                                                                                           
                else {                                                                                      
                    result.append(r2.size(), r2.c_ptr());                                                           
                }                                                                                           
            }    
                                                                                           
            if (result.empty()) {                                                                           
                // all subgoals were shown to be unsat.                                                     
                // create an decided_unsat goal with the proof
                in->reset_all();
                proof_ref pr(m);
                expr_dependency_ref core(m);
                if (proofs_enabled) {
                    apply(m, in->pc(), pr);                    
                }
                if (cores_enabled && in->dc()) {
                    core = (*in->dc())();
                }
                in->assert_expr(m.mk_false(), pr, core);
<<<<<<< HEAD
=======
                core = nullptr;
>>>>>>> fc719a5e
                result.push_back(in.get());
            }
        }
    }

public:
    repeat_tactical(tactic * t, unsigned max_depth):
        unary_tactical(t), 
        m_max_depth(max_depth) {
    }
    
<<<<<<< HEAD
    void operator()(goal_ref const & in, goal_ref_buffer& result) override {
        operator()(0, in, result);
    }

    tactic * translate(ast_manager & m) override { 
=======
    void operator()(goal_ref const & in,
                    goal_ref_buffer & result,
                    model_converter_ref & mc,
                    proof_converter_ref & pc,
                    expr_dependency_ref & core) override {
        operator()(0, in, result, mc, pc, core);
    }

    tactic * translate(ast_manager & m) override {
>>>>>>> fc719a5e
        tactic * new_t = m_t->translate(m);
        return alloc(repeat_tactical, new_t, m_max_depth);
    }
};

tactic * repeat(tactic * t, unsigned max) {
    return alloc(repeat_tactical, t, max);
}

class fail_if_branching_tactical : public unary_tactical {
    unsigned m_threshold;
public:
    fail_if_branching_tactical(tactic * t, unsigned threshold):unary_tactical(t), m_threshold(threshold) {}

<<<<<<< HEAD
    void operator()(goal_ref const & in, goal_ref_buffer& result) override {
        m_t->operator()(in, result);
        if (result.size() > m_threshold) {
            result.reset(); // assumes in is not strenthened to one of the branches
=======
    void operator()(goal_ref const & in,
                    goal_ref_buffer & result,
                    model_converter_ref & mc,
                    proof_converter_ref & pc,
                    expr_dependency_ref & core) override {
        m_t->operator()(in, result, mc, pc, core);
        if (result.size() > m_threshold) {
            result.reset();
            mc   = nullptr;
            pc   = nullptr;
            core = nullptr;
>>>>>>> fc719a5e
            throw tactic_exception("failed-if-branching tactical");
        }
    };    

<<<<<<< HEAD
    tactic * translate(ast_manager & m) override { 
=======
    tactic * translate(ast_manager & m) override {
>>>>>>> fc719a5e
        tactic * new_t = m_t->translate(m);
        return alloc(fail_if_branching_tactical, new_t, m_threshold);
    }
};

tactic * fail_if_branching(tactic * t, unsigned threshold) {
    return alloc(fail_if_branching_tactical, t, threshold);
}

class cleanup_tactical : public unary_tactical {
public:
    cleanup_tactical(tactic * t):unary_tactical(t) {}

<<<<<<< HEAD
    void operator()(goal_ref const & in, goal_ref_buffer& result) override {
        m_t->operator()(in, result);
        m_t->cleanup();
    }    

    tactic * translate(ast_manager & m) override { 
=======
    void operator()(goal_ref const & in,
                    goal_ref_buffer & result,
                    model_converter_ref & mc,
                    proof_converter_ref & pc,
                    expr_dependency_ref & core) override {
        m_t->operator()(in, result, mc, pc, core);
        m_t->cleanup();
    }    

    tactic * translate(ast_manager & m) override {
>>>>>>> fc719a5e
        tactic * new_t = m_t->translate(m);
        return alloc(cleanup_tactical, new_t);
    }
};

tactic * clean(tactic * t) {
    return alloc(cleanup_tactical, t);
}

class try_for_tactical : public unary_tactical {
    unsigned m_timeout;
public:
    try_for_tactical(tactic * t, unsigned ts):unary_tactical(t), m_timeout(ts) {}
    
<<<<<<< HEAD
    void operator()(goal_ref const & in, goal_ref_buffer& result) override {
=======
    void operator()(goal_ref const & in,
                    goal_ref_buffer & result,
                    model_converter_ref & mc,
                    proof_converter_ref & pc,
                    expr_dependency_ref & core) override {
>>>>>>> fc719a5e
        cancel_eh<reslimit> eh(in->m().limit());
        { 
            // Warning: scoped_timer is not thread safe in Linux.
            scoped_timer timer(m_timeout, &eh);
            m_t->operator()(in, result);
        }
    }

<<<<<<< HEAD
    tactic * translate(ast_manager & m) override { 
=======
    tactic * translate(ast_manager & m) override {
>>>>>>> fc719a5e
        tactic * new_t = m_t->translate(m);
        return alloc(try_for_tactical, new_t, m_timeout);
    }
};

tactic * try_for(tactic * t, unsigned msecs) {
    return alloc(try_for_tactical, t, msecs);
}

class using_params_tactical : public unary_tactical {
    params_ref m_params;
public:
    using_params_tactical(tactic * t, params_ref const & p):unary_tactical(t), m_params(p) {
        t->updt_params(p);
    }

    void updt_params(params_ref const & p) override {
        TRACE("using_params", 
              tout << "before p: " << p << "\n";
              tout << "m_params: " << m_params << "\n";);
        
        params_ref new_p = p;
        new_p.append(m_params);
        unary_tactical::updt_params(new_p);
        
        TRACE("using_params", 
              tout << "after p: " << p << "\n";
              tout << "m_params: " << m_params << "\n";
              tout << "new_p: " << new_p << "\n";);
    }

<<<<<<< HEAD
    tactic * translate(ast_manager & m) override { 
=======
    tactic * translate(ast_manager & m) override {
>>>>>>> fc719a5e
        tactic * new_t = m_t->translate(m);
        return alloc(using_params_tactical, new_t, m_params);
    }
};

tactic * using_params(tactic * t, params_ref const & p) {
    return alloc(using_params_tactical, t, p);
}

class annotate_tactical : public unary_tactical {
    std::string m_name;
    struct scope {
        std::string m_name;
        scope(std::string const& name) : m_name(name) {
            IF_VERBOSE(TACTIC_VERBOSITY_LVL, verbose_stream() << "(" << m_name << " start)\n";);
        }
        ~scope() {
            IF_VERBOSE(TACTIC_VERBOSITY_LVL, verbose_stream() << "(" << m_name << " done)\n";);
        }
    };
public:
    annotate_tactical(char const* name, tactic* t):
        unary_tactical(t), m_name(name) {}
    
<<<<<<< HEAD
    void operator()(goal_ref const & in, goal_ref_buffer& result) override {
=======
    void operator()(goal_ref const & in,
                    goal_ref_buffer & result,
                    model_converter_ref & mc,
                    proof_converter_ref & pc,
                    expr_dependency_ref & core) override {
>>>>>>> fc719a5e
        scope _scope(m_name);
        m_t->operator()(in, result);
    }

<<<<<<< HEAD
    tactic * translate(ast_manager & m) override { 
=======
    tactic * translate(ast_manager & m) override {
>>>>>>> fc719a5e
        tactic * new_t = m_t->translate(m);
        return alloc(annotate_tactical, m_name.c_str(), new_t);
    }
    
};

tactic * annotate_tactic(char const* name, tactic * t) {
    return alloc(annotate_tactical, name, t);
}

class cond_tactical : public binary_tactical {
    probe_ref m_p;
public:
    cond_tactical(probe * p, tactic * t1, tactic * t2):
        binary_tactical(t1, t2),
        m_p(p) { 
        SASSERT(m_p);
    }

<<<<<<< HEAD
    virtual ~cond_tactical() {}
    
    void operator()(goal_ref const & in, goal_ref_buffer & result) override {
=======
    ~cond_tactical() override {
        m_p->dec_ref();
    }
    
    void operator()(goal_ref const & in,
                    goal_ref_buffer & result,
                    model_converter_ref & mc,
                    proof_converter_ref & pc,
                    expr_dependency_ref & core) override {
>>>>>>> fc719a5e
        if (m_p->operator()(*(in.get())).is_true()) 
            m_t1->operator()(in, result);
        else
            m_t2->operator()(in, result);
    }

<<<<<<< HEAD
    tactic * translate(ast_manager & m) override { 
=======
    tactic * translate(ast_manager & m) override {
>>>>>>> fc719a5e
        tactic * new_t1 = m_t1->translate(m);
        tactic * new_t2 = m_t2->translate(m);
        return alloc(cond_tactical, m_p.get(), new_t1, new_t2);
    }
};

tactic * cond(probe * p, tactic * t1, tactic * t2) {
    return alloc(cond_tactical, p, t1, t2);
}

tactic * when(probe * p, tactic * t) {
    return cond(p, t, mk_skip_tactic());
}

class fail_if_tactic : public tactic {
    probe_ref m_p;
public:
    fail_if_tactic(probe * p):
        m_p(p) { 
        SASSERT(m_p);
    }
    
<<<<<<< HEAD
    virtual ~fail_if_tactic() {}

    void cleanup() override {}

    void  operator()(goal_ref const & in, goal_ref_buffer& result) override {
=======
    ~fail_if_tactic() override {
        m_p->dec_ref();
    }

    void cleanup() override {}

    void operator()(goal_ref const & in,
                    goal_ref_buffer & result,
                    model_converter_ref & mc,
                    proof_converter_ref & pc,
                    expr_dependency_ref & core) override {
        mc   = nullptr;
        pc   = nullptr;
        core = nullptr;
>>>>>>> fc719a5e
        if (m_p->operator()(*(in.get())).is_true()) {
            throw tactic_exception("fail-if tactic");
        }
        result.push_back(in.get());
    }

<<<<<<< HEAD
    tactic * translate(ast_manager & m) override { 
=======
    tactic * translate(ast_manager & m) override {
>>>>>>> fc719a5e
        return this;
    }
};

tactic * fail_if(probe * p) {
    return alloc(fail_if_tactic, p);
}

tactic * fail_if_not(probe * p) {
    return fail_if(mk_not(p));
}

class if_no_proofs_tactical : public unary_tactical {
public:
    if_no_proofs_tactical(tactic * t):unary_tactical(t) {}
    
<<<<<<< HEAD
    void operator()(goal_ref const & in, goal_ref_buffer & result) override {
        if (in->proofs_enabled()) {
=======
    void operator()(goal_ref const & in,
                    goal_ref_buffer & result,
                    model_converter_ref & mc,
                    proof_converter_ref & pc,
                    expr_dependency_ref & core) override {
        if (in->proofs_enabled()) {
            mc = nullptr; pc = nullptr; core = nullptr;
            result.reset();
>>>>>>> fc719a5e
            result.push_back(in.get());
        }
        else {
            m_t->operator()(in, result);
        }
    }

<<<<<<< HEAD
    tactic * translate(ast_manager & m) override { 
        return translate_core<if_no_proofs_tactical>(m); 
    }
=======
    tactic * translate(ast_manager & m) override { return translate_core<if_no_proofs_tactical>(m); }
>>>>>>> fc719a5e
};

class if_no_unsat_cores_tactical : public unary_tactical {
public:
    if_no_unsat_cores_tactical(tactic * t):unary_tactical(t) {}
    
<<<<<<< HEAD
    void operator()(goal_ref const & in, goal_ref_buffer& result) override {
        if (in->unsat_core_enabled()) {
=======
    void operator()(goal_ref const & in,
                    goal_ref_buffer & result,
                    model_converter_ref & mc,
                    proof_converter_ref & pc,
                    expr_dependency_ref & core) override {
        if (in->unsat_core_enabled()) {
            mc = nullptr; pc = nullptr; core = nullptr;
            result.reset();
>>>>>>> fc719a5e
            result.push_back(in.get());
        }
        else {
            m_t->operator()(in, result);
        }
    }

    tactic * translate(ast_manager & m) override { return translate_core<if_no_unsat_cores_tactical>(m); }
};

class if_no_models_tactical : public unary_tactical {
public:
    if_no_models_tactical(tactic * t):unary_tactical(t) {}
    
<<<<<<< HEAD
    void operator()(goal_ref const & in, goal_ref_buffer& result) override {
        if (in->models_enabled()) {
=======
    void operator()(goal_ref const & in,
                    goal_ref_buffer & result,
                    model_converter_ref & mc,
                    proof_converter_ref & pc,
                    expr_dependency_ref & core) override {
        if (in->models_enabled()) {
            mc = nullptr; pc = nullptr; core = nullptr;
            result.reset();
>>>>>>> fc719a5e
            result.push_back(in.get());
        }
        else {
            m_t->operator()(in, result);
        }
    }

<<<<<<< HEAD
    tactic * translate(ast_manager & m) override { 
        return translate_core<if_no_models_tactical>(m); 
    }
=======
    tactic * translate(ast_manager & m) override { return translate_core<if_no_models_tactical>(m); }
>>>>>>> fc719a5e
};

tactic * if_no_proofs(tactic * t) {
    return alloc(if_no_proofs_tactical, t);
}

tactic * if_no_unsat_cores(tactic * t) {
    return alloc(if_no_unsat_cores_tactical, t);
}

tactic * if_no_models(tactic * t) {
    return alloc(if_no_models_tactical, t);
}

tactic * skip_if_failed(tactic * t) {
    return or_else(t, mk_skip_tactic());
}
<|MERGE_RESOLUTION|>--- conflicted
+++ resolved
@@ -37,14 +37,7 @@
         SASSERT(m_t2);
     }
     
-<<<<<<< HEAD
-    virtual ~binary_tactical() {}
-=======
-    ~binary_tactical() override {
-        m_t1->dec_ref();
-        m_t2->dec_ref();
-    }
->>>>>>> fc719a5e
+    ~binary_tactical() override { }
     
     void updt_params(params_ref const & p) override {
         m_t1->updt_params(p);
@@ -61,11 +54,7 @@
         m_t2->collect_statistics(st);
     }
 
-<<<<<<< HEAD
     void reset_statistics() override { 
-=======
-    void reset_statistics() override {
->>>>>>> fc719a5e
         m_t1->reset_statistics();
         m_t2->reset_statistics();
     }
@@ -112,37 +101,15 @@
     and_then_tactical(tactic * t1, tactic * t2):binary_tactical(t1, t2) {}
     ~and_then_tactical() override {}
 
-<<<<<<< HEAD
     void operator()(goal_ref const & in, goal_ref_buffer& result) override { 
-=======
-    void operator()(goal_ref const & in,
-                    goal_ref_buffer & result,
-                    model_converter_ref & mc,
-                    proof_converter_ref & pc,
-                    expr_dependency_ref & core) override {
->>>>>>> fc719a5e
 
         bool models_enabled = in->models_enabled();
         bool proofs_enabled = in->proofs_enabled();
         bool cores_enabled  = in->unsat_core_enabled();
 
-<<<<<<< HEAD
         ast_manager & m = in->m();                                                                         
         goal_ref_buffer r1;
         m_t1->operator()(in, r1);
-=======
-        ast_manager & m = in->m();                                                                          
-        goal_ref_buffer      r1;
-        model_converter_ref mc1;                                                                           
-        proof_converter_ref pc1;                                                                           
-        expr_dependency_ref core1(m);                                                                      
-        result.reset();                                                                                     
-        mc   = nullptr;
-        pc   = nullptr;
-        core = nullptr;
-        m_t1->operator()(in, r1, mc1, pc1, core1);                                                            
-        SASSERT(!is_decided(r1) || (!pc1 && !core1)); // the pc and core of decided goals is 0
->>>>>>> fc719a5e
         unsigned r1_size = r1.size();                                                                       
         SASSERT(r1_size > 0);  
         if (r1_size == 1) {                                                                                 
@@ -169,17 +136,6 @@
                     }                                                                                   
                     else {                                                                                  
                         SASSERT(is_decided_unsat(r2));                                                 
-<<<<<<< HEAD
-=======
-                        // the proof and unsat core of a decided_unsat goal are stored in the node itself.
-                        // pc2 and core2 must be 0.
-                        SASSERT(!pc2);
-                        SASSERT(!core2);
-                        if (models_enabled) mc_buffer.push_back(nullptr);
-                        if (proofs_enabled) pc_buffer.push_back(proof2proof_converter(m, r2[0]->pr(0)));
-                        if (models_enabled || proofs_enabled) sz_buffer.push_back(0);
-                        if (cores_enabled) core = m.mk_join(core.get(), r2[0]->dep(0));
->>>>>>> fc719a5e
                     }                                                                         
                 }                                                                                       
                 else {                                                                                      
@@ -201,10 +157,6 @@
                     core = (*dc)();
                 }
                 in->assert_expr(m.mk_false(), pr, core);
-<<<<<<< HEAD
-=======
-                core = nullptr;
->>>>>>> fc719a5e
                 result.push_back(in.get());
             }
         }
@@ -279,16 +231,7 @@
         }
     }
 
-<<<<<<< HEAD
-    virtual ~nary_tactical() {}
-=======
-    ~nary_tactical() override {
-        unsigned sz = m_ts.size();
-        for (unsigned i = 0; i < sz; i++) {
-            m_ts[i]->dec_ref();
-        }
-    }
->>>>>>> fc719a5e
+    ~nary_tactical() override { }
 
     void updt_params(params_ref const & p) override {
         TRACE("nary_tactical_updt_params", tout << "updt_params: " << p << "\n";);
@@ -296,7 +239,6 @@
     }
     
     void collect_param_descrs(param_descrs & r) override {
-<<<<<<< HEAD
         for (tactic* t : m_ts) t->collect_param_descrs(r);
     }
     
@@ -322,54 +264,6 @@
 
     void set_progress_callback(progress_callback * callback) override {
         for (tactic* t : m_ts) t->set_progress_callback(callback);
-=======
-        ptr_vector<tactic>::iterator it  = m_ts.begin();
-        ptr_vector<tactic>::iterator end = m_ts.end();
-        for (; it != end; ++it)
-            (*it)->collect_param_descrs(r);
-    }
-    
-    void collect_statistics(statistics & st) const override {
-        ptr_vector<tactic>::const_iterator it  = m_ts.begin();
-        ptr_vector<tactic>::const_iterator end = m_ts.end();
-        for (; it != end; ++it)
-            (*it)->collect_statistics(st);
-    }
-
-    void reset_statistics() override {
-        ptr_vector<tactic>::const_iterator it  = m_ts.begin();
-        ptr_vector<tactic>::const_iterator end = m_ts.end();
-        for (; it != end; ++it)
-            (*it)->reset_statistics();
-    }
-        
-    void cleanup() override {
-        ptr_vector<tactic>::iterator it  = m_ts.begin();
-        ptr_vector<tactic>::iterator end = m_ts.end();
-        for (; it != end; ++it)
-            (*it)->cleanup();
-    }
-    
-    void reset() override {
-        ptr_vector<tactic>::iterator it  = m_ts.begin();
-        ptr_vector<tactic>::iterator end = m_ts.end();
-        for (; it != end; ++it)
-            (*it)->reset();
-    }
-
-    void set_logic(symbol const & l) override {
-        ptr_vector<tactic>::iterator it  = m_ts.begin();
-        ptr_vector<tactic>::iterator end = m_ts.end();
-        for (; it != end; ++it)
-            (*it)->set_logic(l);
-    }
-
-    void set_progress_callback(progress_callback * callback) override {
-        ptr_vector<tactic>::iterator it  = m_ts.begin();
-        ptr_vector<tactic>::iterator end = m_ts.end();
-        for (; it != end; ++it)
-            (*it)->set_progress_callback(callback);
->>>>>>> fc719a5e
     }
 
 protected:
@@ -391,27 +285,12 @@
 
     ~or_else_tactical() override {}
 
-<<<<<<< HEAD
     void operator()(goal_ref const & in, goal_ref_buffer& result) override {
-=======
-    void operator()(goal_ref const & in,
-                    goal_ref_buffer & result,
-                    model_converter_ref & mc,
-                    proof_converter_ref & pc,
-                    expr_dependency_ref & core) override {
->>>>>>> fc719a5e
         goal orig(*(in.get()));
         unsigned sz = m_ts.size();
         unsigned i;
         for (i = 0; i < sz; i++) {
             tactic * t = m_ts[i];
-<<<<<<< HEAD
-=======
-            result.reset();
-            mc   = nullptr;
-            pc   = nullptr;
-            core = nullptr;
->>>>>>> fc719a5e
             SASSERT(sz > 0);
             if (i < sz - 1) {
                 try {
@@ -498,15 +377,7 @@
 
     
 
-<<<<<<< HEAD
     void operator()(goal_ref const & in, goal_ref_buffer& result) override {
-=======
-    void operator()(goal_ref const & in,
-                    goal_ref_buffer & result,
-                    model_converter_ref & mc,
-                    proof_converter_ref & pc,
-                    expr_dependency_ref & core) override {
->>>>>>> fc719a5e
         bool use_seq;
 #ifdef _NO_OMP_
         use_seq = true;
@@ -567,15 +438,8 @@
                     for (goal* g : _result) {
                         result.push_back(g->translate(translator));
                     }
-<<<<<<< HEAD
                     goal_ref in2(in_copy->translate(translator));
                     in->copy_from(*(in2.get()));
-=======
-                    mc   = _mc ? _mc->translate(translator) : nullptr;
-                    pc   = _pc ? _pc->translate(translator) : nullptr;
-                    expr_dependency_translation td(translator);
-                    core = td(_core);
->>>>>>> fc719a5e
                 }
             }
             catch (tactic_exception & ex) {
@@ -598,10 +462,6 @@
             }
         }
         if (finished_id == UINT_MAX) {
-<<<<<<< HEAD
-=======
-            mc = nullptr;
->>>>>>> fc719a5e
             switch (ex_kind) {
             case ERROR_EX: throw z3_error(error_code);
             case TACTIC_EX: throw tactic_exception(ex_msg.c_str());
@@ -638,15 +498,7 @@
     par_and_then_tactical(tactic * t1, tactic * t2):and_then_tactical(t1, t2) {}
     ~par_and_then_tactical() override {}
 
-<<<<<<< HEAD
     void operator()(goal_ref const & in, goal_ref_buffer& result) override {
-=======
-    void operator()(goal_ref const & in,
-                    goal_ref_buffer & result,
-                    model_converter_ref & mc,
-                    proof_converter_ref & pc,
-                    expr_dependency_ref & core) override {
->>>>>>> fc719a5e
         bool use_seq;
 #ifdef _NO_OMP_
         use_seq = true;
@@ -666,23 +518,9 @@
         bool cores_enabled  = in->unsat_core_enabled();
 
         ast_manager & m = in->m();                                                                          
-<<<<<<< HEAD
         goal_ref_buffer r1;
         m_t1->operator()(in, r1);                
         unsigned r1_size = r1.size();                                                                               
-=======
-        goal_ref_buffer      r1;
-        model_converter_ref mc1;                                                                           
-        proof_converter_ref pc1;                                                                           
-        expr_dependency_ref core1(m);                                                                      
-        result.reset();                                                                                     
-        mc   = nullptr;
-        pc   = nullptr;
-        core = nullptr;
-        m_t1->operator()(in, r1, mc1, pc1, core1);                                                            
-        SASSERT(!is_decided(r1) || (!pc1 && !core1)); // the pc and core of decided goals is 0
-        unsigned r1_size = r1.size();                                                                       
->>>>>>> fc719a5e
         SASSERT(r1_size > 0);                                                                               
         if (r1_size == 1) {                                                                                 
             // Only one subgoal created... no need for parallelism
@@ -794,36 +632,13 @@
                                 }
                                 ast_translation translator(new_m, m, false);
                                 SASSERT(r2.size() == 1);
-<<<<<<< HEAD
                                 result.push_back(r2[0]->translate(translator));                                
-=======
-                                result.push_back(r2[0]->translate(translator));
-                                if (models_enabled) {
-                                    // mc2 contains the actual model                                                    
-                                    mc2  = mc2 ? mc2->translate(translator) : nullptr;
-                                    model_ref md;     
-                                    md = alloc(model, m);
-                                    apply(mc2, md, 0);
-                                    apply(mc1, md, i);
-                                    mc   = model2model_converter(md.get());
-                                }
-                                SASSERT(!pc); SASSERT(!core);
->>>>>>> fc719a5e
                             }       
                         }                                                     
                         else {                                                                                  
                             SASSERT(is_decided_unsat(r2));                                                 
                             
-<<<<<<< HEAD
                             if (cores_enabled && r2[0]->dep(0) != 0) {
-=======
-                            if (models_enabled) mc_buffer.set(i, nullptr);
-                            if (proofs_enabled) {
-                                proof * pr = r2[0]->pr(0);
-                                pc_buffer.push_back(proof2proof_converter(m, pr));
-                            }
-                            if (cores_enabled && r2[0]->dep(0) != nullptr) {
->>>>>>> fc719a5e
                                 expr_dependency_ref * new_dep = alloc(expr_dependency_ref, new_m);
                                 *new_dep = r2[0]->dep(0);
                                 core_buffer.set(i, new_dep);
@@ -855,7 +670,6 @@
 
             if (found_solution)
                 return;
-<<<<<<< HEAD
             
             expr_dependency_ref core(m);
             for (unsigned i = 0; i < r1_size; i++) {
@@ -863,15 +677,6 @@
                 goal_ref_buffer * r = goals_vect[i];
                 unsigned j = result.size();
                 if (r != 0) {
-=======
-
-            core = nullptr;
-            sbuffer<unsigned> sz_buffer;                                                           
-            for (unsigned i = 0; i < r1_size; i++) {
-                ast_translation translator(*(managers[i]), m, false);
-                goal_ref_buffer * r = goals_vect[i];
-                if (r != nullptr) {
->>>>>>> fc719a5e
                     for (unsigned k = 0; k < r->size(); k++) {
                         result.push_back((*r)[k]->translate(translator));
                     }
@@ -880,14 +685,6 @@
                     // update proof converter of r1[i]
                     r1[i]->set(concat(r1[i]->pc(), result.size() - j, result.c_ptr() + j));
                 }
-<<<<<<< HEAD
-
-=======
-                if (mc_buffer[i] != nullptr)
-                    mc_buffer.set(i, mc_buffer[i]->translate(translator));
-                if (pc_buffer[i] != nullptr)
-                    pc_buffer.set(i, pc_buffer[i]->translate(translator));
->>>>>>> fc719a5e
                 expr_dependency_translation td(translator);
                 if (core_buffer[i] != nullptr) {
                     expr_dependency_ref curr_core(m);
@@ -912,10 +709,6 @@
                     core = (*dc)();
                 }
                 in->assert_expr(m.mk_false(), pr, core);
-<<<<<<< HEAD
-=======
-                core = nullptr;
->>>>>>> fc719a5e
                 result.push_back(in.get());
             }
         }
@@ -953,7 +746,6 @@
         SASSERT(t);  
     }    
 
-<<<<<<< HEAD
     virtual ~unary_tactical() { }
 
     void operator()(goal_ref const & in, goal_ref_buffer& result) override { 
@@ -967,27 +759,6 @@
     void collect_param_descrs(param_descrs & r) override { m_t->collect_param_descrs(r); }
     void reset() override { m_t->reset(); }
     void set_logic(symbol const& l) override { m_t->set_logic(l); }    
-=======
-    ~unary_tactical() override {
-        m_t->dec_ref();
-    }
-
-    void operator()(goal_ref const & in,
-                    goal_ref_buffer & result,
-                    model_converter_ref & mc,
-                    proof_converter_ref & pc,
-                    expr_dependency_ref & core) override {
-        m_t->operator()(in, result, mc, pc, core);
-    }
-   
-    void cleanup() override { m_t->cleanup(); }
-    void collect_statistics(statistics & st) const override { m_t->collect_statistics(st); }
-    void reset_statistics() override { m_t->reset_statistics(); }
-    void updt_params(params_ref const & p) override { m_t->updt_params(p); }
-    void collect_param_descrs(param_descrs & r) override { m_t->collect_param_descrs(r); }
-    void reset() override { m_t->reset(); }
-    void set_logic(symbol const& l) override { m_t->set_logic(l); }
->>>>>>> fc719a5e
     void set_progress_callback(progress_callback * callback) override { m_t->set_progress_callback(callback); }
 protected:
 
@@ -1007,12 +778,6 @@
         // TODO: implement a non-recursive version.
         if (depth > m_max_depth) {
             result.push_back(in.get());
-<<<<<<< HEAD
-=======
-            mc   = nullptr;
-            pc   = nullptr;
-            core = nullptr;
->>>>>>> fc719a5e
             return;
         }
 
@@ -1021,19 +786,8 @@
         bool cores_enabled  = in->unsat_core_enabled();
 
         ast_manager & m = in->m();                                                                          
-<<<<<<< HEAD
         goal_ref_buffer      r1;  
         result.reset();          
-=======
-        goal_ref_buffer      r1;                                                                            
-        model_converter_ref mc1;                                                                           
-        proof_converter_ref pc1;                                                                           
-        expr_dependency_ref core1(m);                                                                      
-        result.reset();                                                                                     
-        mc   = nullptr;
-        pc   = nullptr;
-        core = nullptr;
->>>>>>> fc719a5e
         {
             goal orig_in(in->m(), proofs_enabled, models_enabled, cores_enabled);
             orig_in.copy_from(*(in.get()));
@@ -1068,15 +822,6 @@
                     }                                                                                       
                     else {                                                                                  
                         SASSERT(is_decided_unsat(r2));
-<<<<<<< HEAD
-=======
-                        SASSERT(!pc2); 
-                        SASSERT(!core2);
-                        if (models_enabled) mc_buffer.push_back(nullptr);
-                        if (proofs_enabled) pc_buffer.push_back(proof2proof_converter(m, r2[0]->pr(0)));
-                        if (models_enabled || proofs_enabled) sz_buffer.push_back(0);                                                             
-                        if (cores_enabled) core = m.mk_join(core.get(), r2[0]->dep(0));
->>>>>>> fc719a5e
                     }                                                                                       
                 }                                                                                           
                 else {                                                                                      
@@ -1097,10 +842,6 @@
                     core = (*in->dc())();
                 }
                 in->assert_expr(m.mk_false(), pr, core);
-<<<<<<< HEAD
-=======
-                core = nullptr;
->>>>>>> fc719a5e
                 result.push_back(in.get());
             }
         }
@@ -1112,23 +853,11 @@
         m_max_depth(max_depth) {
     }
     
-<<<<<<< HEAD
     void operator()(goal_ref const & in, goal_ref_buffer& result) override {
         operator()(0, in, result);
     }
 
     tactic * translate(ast_manager & m) override { 
-=======
-    void operator()(goal_ref const & in,
-                    goal_ref_buffer & result,
-                    model_converter_ref & mc,
-                    proof_converter_ref & pc,
-                    expr_dependency_ref & core) override {
-        operator()(0, in, result, mc, pc, core);
-    }
-
-    tactic * translate(ast_manager & m) override {
->>>>>>> fc719a5e
         tactic * new_t = m_t->translate(m);
         return alloc(repeat_tactical, new_t, m_max_depth);
     }
@@ -1143,33 +872,15 @@
 public:
     fail_if_branching_tactical(tactic * t, unsigned threshold):unary_tactical(t), m_threshold(threshold) {}
 
-<<<<<<< HEAD
     void operator()(goal_ref const & in, goal_ref_buffer& result) override {
         m_t->operator()(in, result);
         if (result.size() > m_threshold) {
             result.reset(); // assumes in is not strenthened to one of the branches
-=======
-    void operator()(goal_ref const & in,
-                    goal_ref_buffer & result,
-                    model_converter_ref & mc,
-                    proof_converter_ref & pc,
-                    expr_dependency_ref & core) override {
-        m_t->operator()(in, result, mc, pc, core);
-        if (result.size() > m_threshold) {
-            result.reset();
-            mc   = nullptr;
-            pc   = nullptr;
-            core = nullptr;
->>>>>>> fc719a5e
             throw tactic_exception("failed-if-branching tactical");
         }
     };    
 
-<<<<<<< HEAD
     tactic * translate(ast_manager & m) override { 
-=======
-    tactic * translate(ast_manager & m) override {
->>>>>>> fc719a5e
         tactic * new_t = m_t->translate(m);
         return alloc(fail_if_branching_tactical, new_t, m_threshold);
     }
@@ -1183,25 +894,12 @@
 public:
     cleanup_tactical(tactic * t):unary_tactical(t) {}
 
-<<<<<<< HEAD
     void operator()(goal_ref const & in, goal_ref_buffer& result) override {
         m_t->operator()(in, result);
         m_t->cleanup();
     }    
 
     tactic * translate(ast_manager & m) override { 
-=======
-    void operator()(goal_ref const & in,
-                    goal_ref_buffer & result,
-                    model_converter_ref & mc,
-                    proof_converter_ref & pc,
-                    expr_dependency_ref & core) override {
-        m_t->operator()(in, result, mc, pc, core);
-        m_t->cleanup();
-    }    
-
-    tactic * translate(ast_manager & m) override {
->>>>>>> fc719a5e
         tactic * new_t = m_t->translate(m);
         return alloc(cleanup_tactical, new_t);
     }
@@ -1216,15 +914,7 @@
 public:
     try_for_tactical(tactic * t, unsigned ts):unary_tactical(t), m_timeout(ts) {}
     
-<<<<<<< HEAD
     void operator()(goal_ref const & in, goal_ref_buffer& result) override {
-=======
-    void operator()(goal_ref const & in,
-                    goal_ref_buffer & result,
-                    model_converter_ref & mc,
-                    proof_converter_ref & pc,
-                    expr_dependency_ref & core) override {
->>>>>>> fc719a5e
         cancel_eh<reslimit> eh(in->m().limit());
         { 
             // Warning: scoped_timer is not thread safe in Linux.
@@ -1233,11 +923,7 @@
         }
     }
 
-<<<<<<< HEAD
     tactic * translate(ast_manager & m) override { 
-=======
-    tactic * translate(ast_manager & m) override {
->>>>>>> fc719a5e
         tactic * new_t = m_t->translate(m);
         return alloc(try_for_tactical, new_t, m_timeout);
     }
@@ -1269,11 +955,7 @@
               tout << "new_p: " << new_p << "\n";);
     }
 
-<<<<<<< HEAD
     tactic * translate(ast_manager & m) override { 
-=======
-    tactic * translate(ast_manager & m) override {
->>>>>>> fc719a5e
         tactic * new_t = m_t->translate(m);
         return alloc(using_params_tactical, new_t, m_params);
     }
@@ -1298,24 +980,12 @@
     annotate_tactical(char const* name, tactic* t):
         unary_tactical(t), m_name(name) {}
     
-<<<<<<< HEAD
     void operator()(goal_ref const & in, goal_ref_buffer& result) override {
-=======
-    void operator()(goal_ref const & in,
-                    goal_ref_buffer & result,
-                    model_converter_ref & mc,
-                    proof_converter_ref & pc,
-                    expr_dependency_ref & core) override {
->>>>>>> fc719a5e
         scope _scope(m_name);
         m_t->operator()(in, result);
     }
 
-<<<<<<< HEAD
     tactic * translate(ast_manager & m) override { 
-=======
-    tactic * translate(ast_manager & m) override {
->>>>>>> fc719a5e
         tactic * new_t = m_t->translate(m);
         return alloc(annotate_tactical, m_name.c_str(), new_t);
     }
@@ -1335,32 +1005,16 @@
         SASSERT(m_p);
     }
 
-<<<<<<< HEAD
     virtual ~cond_tactical() {}
     
     void operator()(goal_ref const & in, goal_ref_buffer & result) override {
-=======
-    ~cond_tactical() override {
-        m_p->dec_ref();
-    }
-    
-    void operator()(goal_ref const & in,
-                    goal_ref_buffer & result,
-                    model_converter_ref & mc,
-                    proof_converter_ref & pc,
-                    expr_dependency_ref & core) override {
->>>>>>> fc719a5e
         if (m_p->operator()(*(in.get())).is_true()) 
             m_t1->operator()(in, result);
         else
             m_t2->operator()(in, result);
     }
 
-<<<<<<< HEAD
-    tactic * translate(ast_manager & m) override { 
-=======
     tactic * translate(ast_manager & m) override {
->>>>>>> fc719a5e
         tactic * new_t1 = m_t1->translate(m);
         tactic * new_t2 = m_t2->translate(m);
         return alloc(cond_tactical, m_p.get(), new_t1, new_t2);
@@ -1383,39 +1037,18 @@
         SASSERT(m_p);
     }
     
-<<<<<<< HEAD
     virtual ~fail_if_tactic() {}
 
     void cleanup() override {}
 
     void  operator()(goal_ref const & in, goal_ref_buffer& result) override {
-=======
-    ~fail_if_tactic() override {
-        m_p->dec_ref();
-    }
-
-    void cleanup() override {}
-
-    void operator()(goal_ref const & in,
-                    goal_ref_buffer & result,
-                    model_converter_ref & mc,
-                    proof_converter_ref & pc,
-                    expr_dependency_ref & core) override {
-        mc   = nullptr;
-        pc   = nullptr;
-        core = nullptr;
->>>>>>> fc719a5e
         if (m_p->operator()(*(in.get())).is_true()) {
             throw tactic_exception("fail-if tactic");
         }
         result.push_back(in.get());
     }
 
-<<<<<<< HEAD
-    tactic * translate(ast_manager & m) override { 
-=======
     tactic * translate(ast_manager & m) override {
->>>>>>> fc719a5e
         return this;
     }
 };
@@ -1432,19 +1065,8 @@
 public:
     if_no_proofs_tactical(tactic * t):unary_tactical(t) {}
     
-<<<<<<< HEAD
     void operator()(goal_ref const & in, goal_ref_buffer & result) override {
         if (in->proofs_enabled()) {
-=======
-    void operator()(goal_ref const & in,
-                    goal_ref_buffer & result,
-                    model_converter_ref & mc,
-                    proof_converter_ref & pc,
-                    expr_dependency_ref & core) override {
-        if (in->proofs_enabled()) {
-            mc = nullptr; pc = nullptr; core = nullptr;
-            result.reset();
->>>>>>> fc719a5e
             result.push_back(in.get());
         }
         else {
@@ -1452,32 +1074,15 @@
         }
     }
 
-<<<<<<< HEAD
-    tactic * translate(ast_manager & m) override { 
-        return translate_core<if_no_proofs_tactical>(m); 
-    }
-=======
     tactic * translate(ast_manager & m) override { return translate_core<if_no_proofs_tactical>(m); }
->>>>>>> fc719a5e
 };
 
 class if_no_unsat_cores_tactical : public unary_tactical {
 public:
     if_no_unsat_cores_tactical(tactic * t):unary_tactical(t) {}
     
-<<<<<<< HEAD
     void operator()(goal_ref const & in, goal_ref_buffer& result) override {
         if (in->unsat_core_enabled()) {
-=======
-    void operator()(goal_ref const & in,
-                    goal_ref_buffer & result,
-                    model_converter_ref & mc,
-                    proof_converter_ref & pc,
-                    expr_dependency_ref & core) override {
-        if (in->unsat_core_enabled()) {
-            mc = nullptr; pc = nullptr; core = nullptr;
-            result.reset();
->>>>>>> fc719a5e
             result.push_back(in.get());
         }
         else {
@@ -1492,19 +1097,8 @@
 public:
     if_no_models_tactical(tactic * t):unary_tactical(t) {}
     
-<<<<<<< HEAD
     void operator()(goal_ref const & in, goal_ref_buffer& result) override {
         if (in->models_enabled()) {
-=======
-    void operator()(goal_ref const & in,
-                    goal_ref_buffer & result,
-                    model_converter_ref & mc,
-                    proof_converter_ref & pc,
-                    expr_dependency_ref & core) override {
-        if (in->models_enabled()) {
-            mc = nullptr; pc = nullptr; core = nullptr;
-            result.reset();
->>>>>>> fc719a5e
             result.push_back(in.get());
         }
         else {
@@ -1512,13 +1106,10 @@
         }
     }
 
-<<<<<<< HEAD
     tactic * translate(ast_manager & m) override { 
         return translate_core<if_no_models_tactical>(m); 
     }
-=======
-    tactic * translate(ast_manager & m) override { return translate_core<if_no_models_tactical>(m); }
->>>>>>> fc719a5e
+
 };
 
 tactic * if_no_proofs(tactic * t) {
