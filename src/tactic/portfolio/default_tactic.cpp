--- conflicted
+++ resolved
@@ -27,13 +27,9 @@
 #include"nra_tactic.h"
 #include"probe_arith.h"
 #include"quant_tactics.h"
-<<<<<<< HEAD
-#include"qffpa_tactic.h"
+#include"qffp_tactic.h"
 #include"qfaufbv_tactic.h"
 #include"qfauflia_tactic.h"
-=======
-#include"qffp_tactic.h"
->>>>>>> 079204d1
 
 tactic * mk_default_tactic(ast_manager & m, params_ref const & p) {
     tactic * st = using_params(and_then(mk_simplify_tactic(m),
@@ -46,13 +42,8 @@
                                         cond(mk_is_qfnia_probe(), mk_qfnia_tactic(m),
                                         cond(mk_is_nra_probe(),   mk_nra_tactic(m),
                                         cond(mk_is_lira_probe(),  mk_lira_tactic(m, p),
-<<<<<<< HEAD
-                                        cond(mk_is_qffpabv_probe(), mk_qffpa_tactic(m, p),
-                                             mk_smt_tactic()))))))))))),
-=======
                                         cond(mk_is_qffp_probe(), mk_qffp_tactic(m, p),
                                              mk_smt_tactic()))))))))),
->>>>>>> 079204d1
                                p);
     return st;
 }
