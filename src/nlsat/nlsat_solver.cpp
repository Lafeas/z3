/*++
Copyright (c) 2012 Microsoft Corporation

Module Name:

    nlsat_solver.cpp

Abstract:

    Nonlinear arithmetic satisfiability procedure.  The procedure is
    complete for nonlinear real arithmetic, but it also has limited
    support for integers.

Author:

    Leonardo de Moura (leonardo) 2012-01-02.

Revision History:

--*/
#include "util/z3_exception.h"
#include "util/chashtable.h"
#include "util/id_gen.h"
#include "util/map.h"
#include "util/dependency.h"
#include "util/permutation.h"
#include "math/polynomial/algebraic_numbers.h"
#include "math/polynomial/polynomial_cache.h"
#include "nlsat/nlsat_solver.h"
#include "nlsat/nlsat_clause.h"
#include "nlsat/nlsat_assignment.h"
#include "nlsat/nlsat_justification.h"
#include "nlsat/nlsat_evaluator.h"
#include "nlsat/nlsat_explain.h"
#include "nlsat/nlsat_params.hpp"

#define NLSAT_EXTRA_VERBOSE

#ifdef NLSAT_EXTRA_VERBOSE
#define NLSAT_VERBOSE(CODE) IF_VERBOSE(10, CODE)
#else
#define NLSAT_VERBOSE(CODE) ((void)0)
#endif

namespace nlsat {

    typedef chashtable<ineq_atom*, ineq_atom::hash_proc, ineq_atom::eq_proc> ineq_atom_table;
    typedef chashtable<root_atom*, root_atom::hash_proc, root_atom::eq_proc> root_atom_table;

    // for apply_permutation procedure
    void swap(clause * & c1, clause * & c2) {
        std::swap(c1, c2);
    }

    struct solver::imp {
        struct dconfig {
            typedef imp                      value_manager;
            typedef small_object_allocator   allocator;
            typedef void *                   value;
            static const bool ref_count =    false;
        };
        typedef dependency_manager<dconfig>  assumption_manager;
        typedef assumption_manager::dependency * _assumption_set;
        typedef obj_ref<assumption_manager::dependency, assumption_manager> assumption_set_ref;
        

        typedef polynomial::cache cache;
        typedef ptr_vector<interval_set> interval_set_vector;

        reslimit&              m_rlimit;
        small_object_allocator m_allocator;
        bool                   m_incremental;
        unsynch_mpq_manager    m_qm;
        pmanager               m_pm;
        cache                  m_cache;
        anum_manager           m_am;
        assumption_manager     m_asm;
        assignment             m_assignment; // partial interpretation
        evaluator              m_evaluator;
        interval_set_manager & m_ism;
        ineq_atom_table        m_ineq_atoms;
        root_atom_table        m_root_atoms;
        svector<bool_var>      m_patch_var;
        polynomial_ref_vector  m_patch_num, m_patch_denom;
        
        id_gen                 m_cid_gen;
        clause_vector          m_clauses; // set of clauses
        clause_vector          m_learned; // set of learned clauses

        unsigned               m_num_bool_vars;
        atom_vector            m_atoms;        // bool_var -> atom
        svector<lbool>         m_bvalues;      // boolean assignment
        unsigned_vector        m_levels;       // bool_var -> level
        svector<justification> m_justifications;
        vector<clause_vector>  m_bwatches;     // bool_var (that are not attached to atoms) -> clauses where it is maximal
        svector<bool>          m_dead;         // mark dead boolean variables
        id_gen                 m_bid_gen;

        svector<bool>          m_is_int;     // m_is_int[x] is true if variable is integer
        vector<clause_vector>  m_watches;    // var -> clauses where variable is maximal
        interval_set_vector    m_infeasible; // var -> to a set of interval where the variable cannot be assigned to.
        atom_vector            m_var2eq;     // var -> to asserted equality
        var_vector             m_perm;       // var -> var permutation of the variables
        var_vector             m_inv_perm;
        // m_perm:     internal -> external
        // m_inv_perm: external -> internal
        struct perm_display_var_proc : public display_var_proc {
            var_vector &             m_perm;
            display_var_proc         m_default_display_var;
            display_var_proc const * m_proc; // display external var ids
            perm_display_var_proc(var_vector & perm):
                m_perm(perm),
                m_proc(nullptr) {
            }
            std::ostream& operator()(std::ostream & out, var x) const override {
                if (m_proc == nullptr)
                    m_default_display_var(out, x);
                else
                    (*m_proc)(out, m_perm[x]);
                return out;
            }
        };
        perm_display_var_proc  m_display_var;

        explain                m_explain;

        bool_var               m_bk;       // current Boolean variable we are processing
        var                    m_xk;       // current arith variable we are processing

        unsigned               m_scope_lvl;

        struct trail {
            enum kind { BVAR_ASSIGNMENT, INFEASIBLE_UPDT, NEW_LEVEL, NEW_STAGE, UPDT_EQ };
            kind   m_kind;
            union {
                bool_var m_b;
                interval_set * m_old_set;
                atom         * m_old_eq;
            };
            trail(bool_var b):m_kind(BVAR_ASSIGNMENT), m_b(b) {}
            trail(interval_set * old_set):m_kind(INFEASIBLE_UPDT), m_old_set(old_set) {}
            trail(bool stage):m_kind(stage ? NEW_STAGE : NEW_LEVEL) {}
            trail(atom * a):m_kind(UPDT_EQ), m_old_eq(a) {}
        };
        svector<trail>         m_trail;

        anum                   m_zero;

        // configuration
        unsigned long long     m_max_memory;
        unsigned               m_lazy;  // how lazy the solver is: 0 - satisfy all learned clauses, 1 - process only unit and empty learned clauses, 2 - use only conflict clauses for resolving conflicts
        bool                   m_simplify_cores;
        bool                   m_reorder;
        bool                   m_randomize;
        bool                   m_random_order;
        unsigned               m_random_seed;
        bool                   m_inline_vars;
        unsigned               m_max_conflicts;

        // statistics
        unsigned               m_conflicts;
        unsigned               m_propagations;
        unsigned               m_decisions;
        unsigned               m_stages;
        unsigned               m_irrational_assignments; // number of irrational witnesses

        imp(solver& s, reslimit& rlim, params_ref const & p, bool incremental):
            m_rlimit(rlim),
            m_allocator("nlsat"),
            m_incremental(incremental),
            m_pm(rlim, m_qm, &m_allocator),
            m_cache(m_pm),
            m_am(rlim, m_qm, p, &m_allocator),
            m_asm(*this, m_allocator),
            m_assignment(m_am),
            m_evaluator(s, m_assignment, m_pm, m_allocator), 
            m_ism(m_evaluator.ism()),
            m_patch_num(m_pm),
            m_patch_denom(m_pm),
            m_num_bool_vars(0),
            m_display_var(m_perm),
            m_explain(s, m_assignment, m_cache, m_atoms, m_var2eq, m_evaluator),
            m_scope_lvl(0),
            m_lemma(s),
            m_lazy_clause(s),
            m_lemma_assumptions(m_asm) {
            updt_params(p);
            reset_statistics();
            mk_true_bvar();
        }
        
        ~imp() {
            reset();
        }

        void mk_true_bvar() {
            bool_var b = mk_bool_var();
            SASSERT(b == true_bool_var);
            literal true_lit(b, false);
            mk_clause(1, &true_lit, false, nullptr);
        }

        void updt_params(params_ref const & _p) {
            nlsat_params p(_p);
            m_max_memory     = p.max_memory();
            m_lazy           = p.lazy();
            m_simplify_cores = p.simplify_conflicts();
            bool min_cores   = p.minimize_conflicts();
            m_reorder        = p.reorder();
            m_randomize      = p.randomize();
            m_max_conflicts  = p.max_conflicts();
            m_random_order   = p.shuffle_vars();
            m_random_seed    = p.seed();
            m_inline_vars    = p.inline_vars();
            m_ism.set_seed(m_random_seed);
            m_explain.set_simplify_cores(m_simplify_cores);
            m_explain.set_minimize_cores(min_cores);
            m_explain.set_factor(p.factor());
            m_am.updt_params(p.p);
        }

        void reset() {
            m_explain.reset();
            m_lemma.reset();
            m_lazy_clause.reset();
            undo_until_size(0);
            del_clauses();
            del_unref_atoms();
            m_cache.reset();
            m_assignment.reset();
        }


        void checkpoint() {
            if (!m_rlimit.inc()) throw solver_exception(m_rlimit.get_cancel_msg());
            if (memory::get_allocation_size() > m_max_memory) throw solver_exception(Z3_MAX_MEMORY_MSG);
        }

        // -----------------------
        //
        // Basic
        //
        // -----------------------

        unsigned num_bool_vars() const {
            return m_num_bool_vars;
        }
        
        unsigned num_vars() const {
            return m_is_int.size();
        }

        bool is_int(var x) const {
            return m_is_int[x];
        }

        void inc_ref(assumption) {}

        void dec_ref(assumption) {}

        void inc_ref(_assumption_set a) {
            if (a != nullptr) m_asm.inc_ref(a);
        }

        void dec_ref(_assumption_set a) {
            if (a != nullptr) m_asm.dec_ref(a);
        }

        void inc_ref(bool_var b) {
            TRACE("ref", tout << "inc: " << b << "\n";);
            if (b == null_bool_var)
                return;
            if (m_atoms[b] == 0)
                return;
            m_atoms[b]->inc_ref();
        }
        
        void inc_ref(literal l) {
            inc_ref(l.var());
        }

        void dec_ref(bool_var b) {
            TRACE("ref", tout << "dec: " << b << "\n";);
            if (b == null_bool_var)
                return;
            atom * a = m_atoms[b];
            if (a == nullptr)
                return;
            SASSERT(a->ref_count() > 0);
            a->dec_ref();
            if (a->ref_count() == 0)
                del(a);
        }

        void dec_ref(literal l) {
            dec_ref(l.var());
        }

        bool is_arith_atom(bool_var b) const { return m_atoms[b] != 0; }

        bool is_arith_literal(literal l) const { return is_arith_atom(l.var()); }

        var max_var(poly const * p) const {
            return m_pm.max_var(p);
        }

        var max_var(bool_var b) const {
            if (!is_arith_atom(b))
                return null_var;
            else
                return m_atoms[b]->max_var();
        }

        var max_var(literal l) const {
            return max_var(l.var());
        }
        
        /**
           \brief Return the maximum variable occurring in cls.
        */
        var max_var(unsigned sz, literal const * cls) const {
            var x      = null_var;
            for (unsigned i = 0; i < sz; i++) {
                literal l = cls[i];
                if (is_arith_literal(l)) {
                    var y = max_var(l);
                    if (x == null_var || y > x)
                        x = y;
                }
            }
            return x;
        }

        var max_var(clause const & cls) const {
            return max_var(cls.size(), cls.c_ptr());
        }

        /**
           \brief Return the maximum Boolean variable occurring in cls.
        */
        bool_var max_bvar(clause const & cls) const {
            bool_var b = null_bool_var;
            for (literal l : cls) {
                if (b == null_bool_var || l.var() > b)
                    b = l.var();
            }
            return b;
        }

        /**
           \brief Return the degree of the maximal variable of the given atom
        */
        unsigned degree(atom const * a) const {
            if (a->is_ineq_atom()) {
                unsigned max = 0;
                unsigned sz  = to_ineq_atom(a)->size();
                var x = a->max_var();
                for (unsigned i = 0; i < sz; i++) {
                    unsigned d = m_pm.degree(to_ineq_atom(a)->p(i), x);
                    if (d > max)
                        max = d;
                }
                return max;
            }
            else {
                return m_pm.degree(to_root_atom(a)->p(), a->max_var());
            }
        }

        /**
           \brief Return the degree of the maximal variable in c
        */
        unsigned degree(clause const & c) const {
            var x = max_var(c);
            if (x == null_var)
                return 0;
            unsigned max = 0;
            for (literal l : c) {
                atom const * a  = m_atoms[l.var()];
                if (a == nullptr)
                    continue;
                unsigned d = degree(a);
                if (d > max)
                    max = d;
            }
            return max;
        }

        // -----------------------
        //
        // Variable, Atoms, Clauses & Assumption creation
        //
        // -----------------------
        
        bool_var mk_bool_var_core() {
            bool_var b = m_bid_gen.mk();
            m_num_bool_vars++;
            m_atoms         .setx(b, 0, 0);
            m_bvalues       .setx(b, l_undef, l_undef);
            m_levels        .setx(b, UINT_MAX, UINT_MAX);
            m_justifications.setx(b, null_justification, null_justification);
            m_bwatches      .setx(b, clause_vector(), clause_vector());
            m_dead          .setx(b, false, true);
            return b;
        }

        bool_var mk_bool_var() {
            return mk_bool_var_core();
        }

        var mk_var(bool is_int) {
            var x = m_pm.mk_var();
            SASSERT(x == num_vars());
            m_is_int.    push_back(is_int);
            m_watches.   push_back(clause_vector());
            m_infeasible.push_back(0);
            m_var2eq.    push_back(0);
            m_perm.      push_back(x);
            m_inv_perm.  push_back(x);
            SASSERT(m_is_int.size() == m_watches.size());
            SASSERT(m_is_int.size() == m_infeasible.size());
            SASSERT(m_is_int.size() == m_var2eq.size());
            SASSERT(m_is_int.size() == m_perm.size());
            SASSERT(m_is_int.size() == m_inv_perm.size());
            return x;
        }

        svector<bool> m_found_vars;
        void vars(literal l, var_vector& vs) {                
            vs.reset();
            atom * a = m_atoms[l.var()];
            if (a == nullptr) {
                
            }
            else if (a->is_ineq_atom()) {
                unsigned sz = to_ineq_atom(a)->size();
                var_vector new_vs;
                for (unsigned j = 0; j < sz; j++) {
                    m_found_vars.reset();
                    m_pm.vars(to_ineq_atom(a)->p(j), new_vs);
                    for (unsigned i = 0; i < new_vs.size(); ++i) {
                        if (!m_found_vars.get(new_vs[i], false)) {
                            m_found_vars.setx(new_vs[i], true, false);
                            vs.push_back(new_vs[i]);
                        }
                    }
                }
            }
            else {
                m_pm.vars(to_root_atom(a)->p(), vs);
                //vs.erase(max_var(to_root_atom(a)->p()));
                vs.push_back(to_root_atom(a)->x());
            }
        }

        void deallocate(ineq_atom * a) {
            unsigned obj_sz = ineq_atom::get_obj_size(a->size());
            a->~ineq_atom();
            m_allocator.deallocate(obj_sz, a);
        }

        void deallocate(root_atom * a) {
            a->~root_atom();
            m_allocator.deallocate(sizeof(root_atom), a);
        }

        void del(bool_var b) {
            SASSERT(m_bwatches[b].empty());
            //SASSERT(m_bvalues[b] == l_undef);
            m_num_bool_vars--;
            m_dead[b]  = true;
            m_atoms[b] = 0;
            m_bid_gen.recycle(b);
        }

        void del(ineq_atom * a) {
            SASSERT(a->ref_count() == 0);
            m_ineq_atoms.erase(a);
            del(a->bvar());
            unsigned sz = a->size();
            for (unsigned i = 0; i < sz; i++)
                m_pm.dec_ref(a->p(i));
            deallocate(a);
        }

        void del(root_atom * a) {
            SASSERT(a->ref_count() == 0);
            m_root_atoms.erase(a);
            del(a->bvar());
            m_pm.dec_ref(a->p());
            deallocate(a);
        }

        void del(atom * a) {
            if (a == nullptr)
                return ;
            if (a->is_ineq_atom())
                del(to_ineq_atom(a));
            else
                del(to_root_atom(a));
        }
        
        // Delete atoms with ref_count == 0
        void del_unref_atoms() {
            for (auto* a : m_atoms) {
                del(a);
            }
        }

        ineq_atom* mk_ineq_atom(atom::kind k, unsigned sz, poly * const * ps, bool const * is_even, bool& is_new) {
            SASSERT(sz >= 1);
            SASSERT(k == atom::LT || k == atom::GT || k == atom::EQ);
            int sign = 1;
            polynomial_ref p(m_pm);
            ptr_buffer<poly> uniq_ps;
            var max = null_var;
            for (unsigned i = 0; i < sz; i++) {
                p = m_pm.flip_sign_if_lm_neg(ps[i]);
                if (p.get() != ps[i])
                    sign = -sign;
                var curr_max = max_var(p.get());
                if (curr_max > max || max == null_var)
                    max = curr_max;
                uniq_ps.push_back(m_cache.mk_unique(p));
                TRACE("nlsat_table_bug", tout << "p: " << p << ", uniq: " << uniq_ps.back() << "\n";);
            }
            void * mem = m_allocator.allocate(ineq_atom::get_obj_size(sz));
            if (sign < 0)
                k = atom::flip(k);
            ineq_atom * tmp_atom = new (mem) ineq_atom(k, sz, uniq_ps.c_ptr(), is_even, max);
            TRACE("nlsat_table_bug", ineq_atom::hash_proc h; 
                  tout << "mk_ineq_atom hash: " << h(tmp_atom) << "\n"; display(tout, *tmp_atom, m_display_var); tout << "\n";);
            ineq_atom * atom = m_ineq_atoms.insert_if_not_there(tmp_atom);
            CTRACE("nlsat_table_bug", atom->max_var() != max, display(tout, *atom, m_display_var); tout << "\n";);
            SASSERT(atom->max_var() == max);
            is_new = (atom == tmp_atom);
            if (is_new) {
                for (unsigned i = 0; i < sz; i++) {
                    m_pm.inc_ref(atom->p(i));
                }
            }
            else {
                deallocate(tmp_atom);
            }
            return atom;
        }

        bool_var mk_ineq_atom(atom::kind k, unsigned sz, poly * const * ps, bool const * is_even) {
            bool is_new = false;
            ineq_atom* atom = mk_ineq_atom(k, sz, ps, is_even, is_new);
            if (!is_new) {
                return atom->bvar();
            }
            else {
                bool_var b = mk_bool_var_core();
                m_atoms[b] = atom;
                atom->m_bool_var = b;
                return b;
            }
        }

        literal mk_ineq_literal(atom::kind k, unsigned sz, poly * const * ps, bool const * is_even) {
            SASSERT(k == atom::LT || k == atom::GT || k == atom::EQ);
            if (sz == 0) {
                switch (k) {
                case atom::LT: return false_literal;  // 1 < 0
                case atom::EQ: return false_literal;  // 1 == 0
                case atom::GT: return true_literal;   // 1 > 0
                default: 
                    UNREACHABLE();
                    return null_literal;
                }
            }
            else {
                return literal(mk_ineq_atom(k, sz, ps, is_even), false);
            }
        }

        bool_var mk_root_atom(atom::kind k, var x, unsigned i, poly * p) {
            SASSERT(i > 0);
            SASSERT(x >= max_var(p));
            SASSERT(k == atom::ROOT_LT || k == atom::ROOT_GT || k == atom::ROOT_EQ || k == atom::ROOT_LE || k == atom::ROOT_GE);
            polynomial_ref p1(m_pm);
            p1 = m_pm.flip_sign_if_lm_neg(p); // flipping the sign of the polynomial will not change its roots.
            poly * uniq_p = m_cache.mk_unique(p1); 
            void * mem = m_allocator.allocate(sizeof(root_atom));
            root_atom * new_atom = new (mem) root_atom(k, x, i, uniq_p);
            root_atom * old_atom = m_root_atoms.insert_if_not_there(new_atom);
            SASSERT(old_atom->max_var() == x);
            if (old_atom != new_atom) {
                deallocate(new_atom);
                return old_atom->bvar();
            }
            bool_var b = mk_bool_var_core();
            m_atoms[b] = new_atom;
            new_atom->m_bool_var = b;
            m_pm.inc_ref(new_atom->p());
            return b;
        }

        void attach_clause(clause & cls) {
            var x      = max_var(cls);
            if (x != null_var) {
                m_watches[x].push_back(&cls);
            }
            else {
                bool_var b = max_bvar(cls);
                m_bwatches[b].push_back(&cls);
            }
        }

        void deattach_clause(clause & cls) {
            var x      = max_var(cls);
            if (x != null_var) {
                m_watches[x].erase(&cls);
            }
            else {
                bool_var b = max_bvar(cls);
                m_bwatches[b].erase(&cls);
            }
        }

        void deallocate(clause * cls) {
            size_t obj_sz = clause::get_obj_size(cls->size());
            cls->~clause();
            m_allocator.deallocate(obj_sz, cls);
        }
        
        void del_clause(clause * cls) {
            deattach_clause(*cls);
            m_cid_gen.recycle(cls->id());
            unsigned sz = cls->size();
            for (unsigned i = 0; i < sz; i++)
                dec_ref((*cls)[i]);
            _assumption_set a = static_cast<_assumption_set>(cls->assumptions());
            dec_ref(a);
            deallocate(cls);
        }

        void del_clause(clause * cls, clause_vector& clauses) {
            clauses.erase(cls);
            del_clause(cls);
        }

        void del_clauses(ptr_vector<clause> & cs) {
<<<<<<< HEAD
            unsigned sz = cs.size();
            for (unsigned i = 0; i < sz; i++)
                del_clause(cs[i]);
			cs.reset();
=======
            for (clause* cp : cs) 
                del_clause(cp);
>>>>>>> fc719a5e
        }

        void del_clauses() {
            del_clauses(m_clauses);
            del_clauses(m_learned);
        }

        // We use a simple heuristic to sort literals
        //   - bool literals < arith literals
        //   - sort literals based on max_var
        //   - sort literal with the same max_var using degree
        //     break ties using the fact that ineqs are usually cheaper to process than eqs.
        struct lit_lt {
            imp & m;
            lit_lt(imp & _m):m(_m) {}

            bool operator()(literal l1, literal l2) const {
                atom * a1 = m.m_atoms[l1.var()];
                atom * a2 = m.m_atoms[l2.var()];
                if (a1 == nullptr && a2 == nullptr)
                    return l1.index() < l2.index();
                if (a1 == nullptr)
                    return true;
                if (a2 == nullptr)
                    return false;
                var x1 = a1->max_var();
                var x2 = a2->max_var();
                if (x1 < x2)
                    return true;
                if (x1 > x2)
                    return false;
                SASSERT(x1 == x2);
                unsigned d1 = m.degree(a1);
                unsigned d2 = m.degree(a2);
                if (d1 < d2)
                    return true;
                if (d1 > d2)
                    return false;
                if (!a1->is_eq() && a2->is_eq())
                    return true;
                if (a1->is_eq() && !a2->is_eq())
                    return false;
                return l1.index() < l2.index();
            }
        };

        clause * mk_clause(unsigned num_lits, literal const * lits, bool learned, _assumption_set a) {
            SASSERT(num_lits > 0);
            unsigned cid = m_cid_gen.mk();
            void * mem = m_allocator.allocate(clause::get_obj_size(num_lits));
            clause * cls = new (mem) clause(cid, num_lits, lits, learned, a);
            for (unsigned i = 0; i < num_lits; i++)
                inc_ref(lits[i]);
            inc_ref(a);
            TRACE("nlsat_sort", tout << "mk_clause:\n"; display(tout, *cls); tout << "\n";);
            std::sort(cls->begin(), cls->end(), lit_lt(*this));
            TRACE("nlsat_sort", tout << "after sort:\n"; display(tout, *cls); tout << "\n";);
            if (learned)
                m_learned.push_back(cls);
            else
                m_clauses.push_back(cls);
            attach_clause(*cls);
            return cls;
        }

        void mk_clause(unsigned num_lits, literal const * lits, assumption a) {
            SASSERT(num_lits > 0);
            _assumption_set as = nullptr;
            if (a != nullptr)
                as = m_asm.mk_leaf(a);
            mk_clause(num_lits, lits, false, as);
        }

        // -----------------------
        //
        // Search
        //
        // -----------------------

        void save_assign_trail(bool_var b) {
            m_trail.push_back(trail(b));
        }

        void save_set_updt_trail(interval_set * old_set) {
            m_trail.push_back(trail(old_set));
        }

        void save_updt_eq_trail(atom * old_eq) {
            m_trail.push_back(trail(old_eq));
        }

        void save_new_stage_trail() {
            m_trail.push_back(trail(true));
        }

        void save_new_level_trail() {
            m_trail.push_back(trail(false));
        }
     
        void undo_bvar_assignment(bool_var b) {
            m_bvalues[b] = l_undef;
            m_levels[b]  = UINT_MAX;
            del_jst(m_allocator, m_justifications[b]);
            m_justifications[b] = null_justification;
            if (m_atoms[b] == 0 && b < m_bk)
                m_bk = b;
        }

        void undo_set_updt(interval_set * old_set) {
            if (m_xk == null_var) return;
            var x = m_xk;
            if (x < m_infeasible.size()) {
                m_ism.dec_ref(m_infeasible[x]);
                m_infeasible[x] = old_set;
            }
        }

        void undo_new_stage() {
            if (m_xk == 0) {
                m_xk = null_var;
            }
            else if (m_xk != null_var) {
                m_xk--;
                m_assignment.reset(m_xk);
            }
        }

        void undo_new_level() {
            SASSERT(m_scope_lvl > 0);
            m_scope_lvl--;
            m_evaluator.pop(1);
        }

        void undo_updt_eq(atom * a) {
            if (m_var2eq.size() > m_xk)
                m_var2eq[m_xk] = a; 
        }

        template<typename Predicate>
        void undo_until(Predicate const & pred) {
            while (pred() && !m_trail.empty()) {
                trail & t = m_trail.back();
                switch (t.m_kind) {
                case trail::BVAR_ASSIGNMENT:
                    undo_bvar_assignment(t.m_b);
                    break;
                case trail::INFEASIBLE_UPDT:
                    undo_set_updt(t.m_old_set);
                    break;
                case trail::NEW_STAGE:
                    undo_new_stage();
                    break;
                case trail::NEW_LEVEL:
                    undo_new_level();
                    break;
                case trail::UPDT_EQ:
                    undo_updt_eq(t.m_old_eq);
                    break;
                default:
                    break;
                }
                m_trail.pop_back();
            }
        }
        
        struct size_pred {
            svector<trail> & m_trail;
            unsigned         m_old_size;
            size_pred(svector<trail> & trail, unsigned old_size):m_trail(trail), m_old_size(old_size) {}
            bool operator()() const { return m_trail.size() > m_old_size; }
        };
        
        // Keep undoing until trail has the given size
        void undo_until_size(unsigned old_size) {
            SASSERT(m_trail.size() >= old_size);
            undo_until(size_pred(m_trail, old_size));
        }

        struct stage_pred {
            var const & m_xk;
            var         m_target;
            stage_pred(var const & xk, var target):m_xk(xk), m_target(target) {}
            bool operator()() const { return m_xk != m_target; }
        };

        // Keep undoing until stage is new_xk
        void undo_until_stage(var new_xk) {
            undo_until(stage_pred(m_xk, new_xk));
        }

        struct level_pred {
            unsigned const & m_scope_lvl;
            unsigned         m_new_lvl;
            level_pred(unsigned const & scope_lvl, unsigned new_lvl):m_scope_lvl(scope_lvl), m_new_lvl(new_lvl) {}
            bool operator()() const { return m_scope_lvl > m_new_lvl; }
        };

        // Keep undoing until level is new_lvl
        void undo_until_level(unsigned new_lvl) {
            undo_until(level_pred(m_scope_lvl, new_lvl));
        }

        struct unassigned_pred {
            bool_var               m_b;
            svector<lbool> const & m_bvalues;
            unassigned_pred(svector<lbool> const & bvalues, bool_var b):
                m_b(b),
                m_bvalues(bvalues) {}
            bool operator()() const { return m_bvalues[m_b] != l_undef; }
        };

        // Keep undoing until b is unassigned
        void undo_until_unassigned(bool_var b) {
            undo_until(unassigned_pred(m_bvalues, b));
            SASSERT(m_bvalues[b] == l_undef);
        }

        struct true_pred {
            bool operator()() const { return true; }
        };

        void undo_until_empty() {
            undo_until(true_pred());
        }

        /**
           \brief Create a new scope level
        */
        void new_level() {
            m_evaluator.push();
            m_scope_lvl++;
            save_new_level_trail();
        }

        /**
           \brief Return the value of the given literal that was assigned by the search
           engine.
        */
        lbool assigned_value(literal l) const {
            bool_var b = l.var();
            if (l.sign())
                return ~m_bvalues[b];
            else
                return m_bvalues[b];
        }

        /**
           \brief Assign literal using the given justification
         */
        void assign(literal l, justification j) {
            TRACE("nlsat", tout << "assigning literal:\n"; display(tout, l); 
                  tout << "\njustification kind: " << j.get_kind() << "\n";);
            SASSERT(assigned_value(l) == l_undef);
            SASSERT(j != null_justification);
            SASSERT(!j.is_null());
            if (j.is_decision())
                m_decisions++;
            else
                m_propagations++;
            bool_var b   = l.var();
            m_bvalues[b] = to_lbool(!l.sign());
            m_levels[b]  = m_scope_lvl;
            m_justifications[b] = j;
            save_assign_trail(b);
            updt_eq(b);
            TRACE("nlsat_assign", tout << "b" << b << " -> " << m_bvalues[b] << " " << m_atoms[b] << "\n";);
        }

        /**
           \brief Create a "case-split"
        */
        void decide(literal l) {
            new_level();
            assign(l, decided_justification);
        }
        
        /**
           \brief Return the value of a literal as defined in Dejan and Leo's paper.
        */
        lbool value(literal l) {
            lbool val = assigned_value(l);
            if (val != l_undef) {
                return val;
            }
            bool_var b = l.var();
            atom * a = m_atoms[b];
            if (a == nullptr) {
                return l_undef;
            }
            var max = a->max_var();
            if (!m_assignment.is_assigned(max)) {
                return l_undef;
            }
            val = to_lbool(m_evaluator.eval(a, l.sign()));
            TRACE("value_bug", tout << "value of: "; display(tout, l); tout << " := " << val << "\n"; 
                  tout << "xk: " << m_xk << ", a->max_var(): " << a->max_var() << "\n";
                  display_assignment(tout););
            return val;
        }

        /**
           \brief Return true if the given clause is already satisfied in the current partial interpretation.
        */
        bool is_satisfied(clause const & cls) const {
            for (literal l : cls) {
                if (const_cast<imp*>(this)->value(l) == l_true) {
                    TRACE("value_bug:", tout << l << " := true\n";);
                    return true;
                }
            }
            return false;
        }

        /**
           \brief Return true if the given clause is false in the current partial interpretation.
        */
        bool is_inconsistent(unsigned sz, literal const * cls) {
            for (unsigned i = 0; i < sz; i++) {
                if (value(cls[i]) != l_false) {
                    TRACE("is_inconsistent", tout << "literal is not false:\n"; display(tout, cls[i]); tout << "\n";); 
                    return false;
                }
            }
            return true;
        }

        /**
           \brief Process a clauses that contains only Boolean literals.
        */
        bool process_boolean_clause(clause const & cls) {
            SASSERT(m_xk == null_var);
            unsigned num_undef   = 0;
            unsigned first_undef = UINT_MAX;
            unsigned sz = cls.size();
            for (unsigned i = 0; i < sz; i++) {
                literal l = cls[i];
                SASSERT(m_atoms[l.var()] == 0);
                SASSERT(value(l) != l_true);
                if (value(l) == l_false)
                    continue;
                SASSERT(value(l) == l_undef);
                num_undef++;
                if (first_undef == UINT_MAX)
                    first_undef = i;
            }
            if (num_undef == 0) 
                return false;
            SASSERT(first_undef != UINT_MAX);
            if (num_undef == 1)
                assign(cls[first_undef], mk_clause_jst(&cls)); // unit clause
            else
                decide(cls[first_undef]);
            return true;
        }
        
        /**
           \brief assign l to true, because l + (justification of) s is infeasible in RCF in the current interpretation.
        */
        literal_vector core;
        void R_propagate(literal l, interval_set const * s, bool include_l = true) {
            m_ism.get_justifications(s, core);
            if (include_l) 
                core.push_back(~l);
            assign(l, mk_lazy_jst(m_allocator, core.size(), core.c_ptr()));
            SASSERT(value(l) == l_true);
        }
        
        /**
           \brief m_infeasible[m_xk] <- m_infeasible[m_xk] Union s
        */
        void updt_infeasible(interval_set const * s) {
            SASSERT(m_xk != null_var);
            interval_set * xk_set = m_infeasible[m_xk];
            save_set_updt_trail(xk_set);
            interval_set_ref new_set(m_ism);
            TRACE("nlsat_inf_set", tout << "updating infeasible set\n"; m_ism.display(tout, xk_set); tout << "\n"; m_ism.display(tout, s); tout << "\n";);
            new_set = m_ism.mk_union(s, xk_set);
            TRACE("nlsat_inf_set", tout << "new infeasible set:\n"; m_ism.display(tout, new_set); tout << "\n";);
            SASSERT(!m_ism.is_full(new_set));
            m_ism.inc_ref(new_set);
            m_infeasible[m_xk] = new_set;
        }

        /**
           \brief Update m_var2eq mapping.
        */
        void updt_eq(bool_var b) {
            if (!m_simplify_cores)
                return;
            if (m_bvalues[b] != l_true)
                return;
            atom * a = m_atoms[b];
            if (a == nullptr || a->get_kind() != atom::EQ || to_ineq_atom(a)->size() > 1 || to_ineq_atom(a)->is_even(0))
                return;
            var x = m_xk;
            SASSERT(a->max_var() == x);
            SASSERT(x != null_var);
            if (m_var2eq[x] != 0 && degree(m_var2eq[x]) <= degree(a))
                return; // we only update m_var2eq if the new equality has smaller degree
            TRACE("simplify_core", tout << "Saving equality for "; m_display_var(tout, x) << " (x" << x << ") ";
                  tout << "scope-lvl: " << scope_lvl() << "\n"; display(tout, literal(b, false)); tout << "\n";);
            save_updt_eq_trail(m_var2eq[x]);
            m_var2eq[x] = a;
        }
        
        /**
           \brief Process a clause that contains nonlinear arithmetic literals

           If satisfy_learned is true, then learned clauses are satisfied even if m_lazy > 0
        */
        bool process_arith_clause(clause const & cls, bool satisfy_learned) {
            if (!satisfy_learned && m_lazy >= 2 && cls.is_learned()) {
                TRACE("nlsat", tout << "skip learned\n";);
                return true; // ignore lemmas in super lazy mode
            }
            SASSERT(m_xk == max_var(cls));
            unsigned num_undef   = 0;                // number of undefined literals
            unsigned first_undef = UINT_MAX;         // position of the first undefined literal
            interval_set_ref first_undef_set(m_ism); // infeasible region of the first undefined literal
            interval_set * xk_set = m_infeasible[m_xk]; // current set of infeasible interval for current variable
            SASSERT(!m_ism.is_full(xk_set));
            for (unsigned idx = 0; idx < cls.size(); ++idx) {
                literal l = cls[idx];
                checkpoint();
                if (value(l) == l_false)
                    continue;
                SASSERT(value(l) == l_undef);
                SASSERT(max_var(l) == m_xk);
                bool_var b = l.var();
                atom * a   = m_atoms[b];
                SASSERT(a != 0);
                interval_set_ref curr_set(m_ism);
                TRACE("nlsat_inf_set", tout << "xk: " << m_xk << ", max_var(l): " << max_var(l) << ", l: "; display(tout, l); tout << "\n";);
                curr_set = m_evaluator.infeasible_intervals(a, l.sign());
                TRACE("nlsat_inf_set", tout << "infeasible set for literal: "; display(tout, l); tout << "\n"; m_ism.display(tout, curr_set); tout << "\n";);
                if (m_ism.is_empty(curr_set)) {
                    TRACE("nlsat_inf_set", tout << "infeasible set is empty, found literal\n";);
                    R_propagate(l, nullptr);
                    SASSERT(is_satisfied(cls));
                    return true;
                }
                if (m_ism.is_full(curr_set)) {
                    TRACE("nlsat_inf_set", tout << "infeasible set is R, skip literal\n";);
                    R_propagate(~l, nullptr);
                    continue;
                }
                if (m_ism.subset(curr_set, xk_set)) {
                    TRACE("nlsat_inf_set", tout << "infeasible set is a subset of current set, found literal\n";);
                    R_propagate(l, xk_set);
                    return true;
                }
                interval_set_ref tmp(m_ism);
                tmp = m_ism.mk_union(curr_set, xk_set);
                if (m_ism.is_full(tmp)) {
                    TRACE("nlsat_inf_set", tout << "infeasible set + current set = R, skip literal\n";);
                    R_propagate(~l, tmp, false);
                    continue;
                }
                num_undef++;
                if (first_undef == UINT_MAX) {
                    first_undef = idx;
                    first_undef_set = curr_set;
                }
            }
            TRACE("nlsat_inf_set", tout << "num_undef: " << num_undef << "\n";);
            if (num_undef == 0) 
                return false;
            SASSERT(first_undef != UINT_MAX);
            if (num_undef == 1) {
                // unit clause
                assign(cls[first_undef], mk_clause_jst(&cls)); 
                updt_infeasible(first_undef_set);
            }
            else if ( satisfy_learned ||
                     !cls.is_learned() /* must always satisfy input clauses */ ||
                      m_lazy == 0 /* if not in lazy mode, we also satiffy lemmas */) {
                decide(cls[first_undef]);
                updt_infeasible(first_undef_set);
            }
            else {
                TRACE("nlsat_lazy", tout << "skipping clause, satisfy_learned: " << satisfy_learned << ", cls.is_learned(): " << cls.is_learned()
                      << ", lazy: " << m_lazy << "\n";);
            }
            return true;
        }

        /**
           \brief Try to satisfy the given clause. Return true if succeeded.

           If satisfy_learned is true, then (arithmetic) learned clauses are satisfied even if m_lazy > 0
        */
        bool process_clause(clause const & cls, bool satisfy_learned) {
            TRACE("nlsat", tout << "processing clause: "; display(tout, cls); tout << "\n";);
            if (is_satisfied(cls))
                return true;
            if (m_xk == null_var)
                return process_boolean_clause(cls);
            else
                return process_arith_clause(cls, satisfy_learned);
        }

        /**
           \brief Try to satisfy the given "set" of clauses. 
           Return 0, if the set was satisfied, or the violating clause otherwise
        */
        clause * process_clauses(clause_vector const & cs) {
            for (clause* c : cs) {
                if (!process_clause(*c, false))
                    return c;
            }
            return nullptr; // succeeded
        }

        /**
           \brief Make sure m_bk is the first unassigned pure Boolean variable.
           Set m_bk == null_bool_var if there is no unassigned pure Boolean variable.
        */
        void peek_next_bool_var() {
            while (m_bk < m_atoms.size()) {
                if (!m_dead[m_bk] && m_atoms[m_bk] == 0 && m_bvalues[m_bk] == l_undef) {
                    return;
                }
                m_bk++;
            }
            m_bk = null_bool_var;
        }

        /**
           \brief Create a new stage. See Dejan and Leo's paper.
        */
        void new_stage() {
            m_stages++;
            save_new_stage_trail();
            if (m_xk == null_var)
                m_xk = 0;
            else
                m_xk++;
        }

        /**
           \brief Assign m_xk
        */
        void select_witness() {
            scoped_anum w(m_am);
            SASSERT(!m_ism.is_full(m_infeasible[m_xk]));
            m_ism.peek_in_complement(m_infeasible[m_xk], m_is_int[m_xk], w, m_randomize);
            TRACE("nlsat", 
                  tout << "infeasible intervals: "; m_ism.display(tout, m_infeasible[m_xk]); tout << "\n";
                  tout << "assigning "; m_display_var(tout, m_xk) << "(x" << m_xk << ") -> " << w << "\n";);
            TRACE("nlsat_root", tout << "value as root object: "; m_am.display_root(tout, w); tout << "\n";);
            if (!m_am.is_rational(w))
                m_irrational_assignments++;
            m_assignment.set_core(m_xk, w);
        }
        
        /**
           \brief main procedure
        */
        lbool search() {
            TRACE("nlsat", tout << "starting search...\n"; display(tout); tout << "\nvar order:\n"; display_vars(tout););
            TRACE("nlsat_proof", tout << "ASSERTED\n"; display(tout););
            TRACE("nlsat_proof_sk", tout << "ASSERTED\n"; display_abst(tout);); 
            TRACE("nlsat_mathematica", display_mathematica(tout););
            m_bk = 0;
            m_xk = null_var;
            while (true) {
                CASSERT("nlsat", check_satisfied());
                if (m_xk == null_var) {
                    peek_next_bool_var();
                    if (m_bk == null_bool_var) 
                        new_stage(); // move to arith vars
                }
                else {
                    new_stage(); // peek next arith var
                }
                TRACE("nlsat_bug", tout << "xk: x" << m_xk << " bk: b" << m_bk << "\n";);
                if (m_bk == null_bool_var && m_xk >= num_vars()) {
                    TRACE("nlsat", tout << "found model\n"; display_assignment(tout););
                    fix_patch();
                    return l_true; // all variables were assigned, and all clauses were satisfied.
                }
                TRACE("nlsat", tout << "processing variable "; 
                      if (m_xk != null_var) m_display_var(tout, m_xk); else tout << "boolean b" << m_bk; tout << "\n";);
                while (true) {
                    checkpoint();
                    clause * conflict_clause;
                    if (m_xk == null_var)
                        conflict_clause = process_clauses(m_bwatches[m_bk]);
                    else 
                        conflict_clause = process_clauses(m_watches[m_xk]);
                    if (conflict_clause == nullptr)
                        break;
                    if (!resolve(*conflict_clause))
                        return l_false;
                    if (m_conflicts >= m_max_conflicts)
                        return l_undef;
                }
                
                if (m_xk == null_var) {
                    if (m_bvalues[m_bk] == l_undef) {
                        decide(literal(m_bk, true));
                        m_bk++;
                    }
                }
                else {
                    select_witness();
                }
            }
        }

        lbool search_check() {
            lbool r = l_undef;
            while (true) {
                r = search();
                if (r != l_true) break;     
                vector<rational> lows;
                vector<var>      vars;

                for (var x = 0; x < num_vars(); x++) {
                    if (m_is_int[x] && m_assignment.is_assigned(x) && !m_am.is_int(m_assignment.value(x))) {
                        scoped_anum v(m_am), vlo(m_am);
                        v = m_assignment.value(x);
                        rational lo;
                        m_am.int_lt(v, vlo);
                        if (!m_am.is_int(vlo)) continue;
                        m_am.to_rational(vlo, lo);
                        // derive tight bounds.
                        while (true) {
                            lo++;
                            if (!m_am.gt(v, lo.to_mpq())) { lo--; break; }
                        }
                        lows.push_back(lo);
                        vars.push_back(x);
                    }
                }
                if (lows.empty()) break;

                init_search();                
                for (unsigned i = 0; i < lows.size(); ++i) {
                    rational lo = lows[i];
                    rational hi = lo + rational::one();
                    var x = vars[i];
                    bool is_even = false;                        
                    polynomial_ref p(m_pm);
                    rational one(1);
                    m_lemma.reset();
                    p = m_pm.mk_linear(1, &one, &x, -lo);
                    poly* p1 = p.get();
                    m_lemma.push_back(~mk_ineq_literal(atom::GT, 1, &p1, &is_even));
                    p = m_pm.mk_linear(1, &one, &x, -hi);
                    poly* p2 = p.get();
                    m_lemma.push_back(~mk_ineq_literal(atom::LT, 1, &p2, &is_even));
                    
                    // perform branch and bound
                    clause * cls = mk_clause(m_lemma.size(), m_lemma.c_ptr(), false, nullptr);
                    if (cls) {
                        TRACE("nlsat", display(tout << "conflict " << lo << " " << hi, *cls); tout << "\n";);
                    }
                }
            }
            return r;
        }

        lbool check() {
            TRACE("nlsat_smt2", display_smt2(tout););
            TRACE("nlsat_fd", tout << "is_full_dimensional: " << is_full_dimensional() << "\n";);
            init_search();
            m_explain.set_full_dimensional(is_full_dimensional());
            bool reordered = false;

            if (!m_incremental && m_inline_vars) 
                simplify();

            if (!can_reorder()) {

            }
            else if (m_random_order) {
                shuffle_vars();
                reordered = true;
            }
            else if (m_reorder) {
                heuristic_reorder();
                reordered = true;
            }
            sort_watched_clauses();
            lbool r = search_check();
            CTRACE("nlsat_model", r == l_true, tout << "model before restore order\n"; display_assignment(tout););
            if (reordered)
                restore_order();
            CTRACE("nlsat_model", r == l_true, tout << "model\n"; display_assignment(tout););
            CTRACE("nlsat", r == l_false, display(tout););
            return r;
        }

        void init_search() {
            undo_until_empty();
            while (m_scope_lvl > 0) {
                undo_new_level();
            }
            m_xk = null_var;
            for (unsigned i = 0; i < m_bvalues.size(); ++i) {
                m_bvalues[i] = l_undef;
            }
            m_assignment.reset();
        }

        lbool check(literal_vector& assumptions) {
            literal_vector result;
            unsigned sz = assumptions.size();
            literal const* ptr = assumptions.c_ptr();
            for (unsigned i = 0; i < sz; ++i) {
                mk_clause(1, ptr+i, (assumption)(ptr+i));
            }
            lbool r = check();

            if (r == l_false) {
                // collect used literals from m_lemma_assumptions
                vector<assumption, false> deps;
                get_core(deps);
                for (unsigned i = 0; i < deps.size(); ++i) {
                    literal const* lp = (literal const*)(deps[i]);
                    if (ptr <= lp && lp < ptr + sz) {
                        result.push_back(*lp);
                    } 
                }
            }
            collect(assumptions, m_clauses);
            collect(assumptions, m_learned);
            
            assumptions.reset();
            assumptions.append(result);
            return r;
        }

        void get_core(vector<assumption, false>& deps) {
            m_asm.linearize(m_lemma_assumptions.get(), deps);
        }

        void collect(literal_vector const& assumptions, clause_vector& clauses) {
            unsigned n = clauses.size();
            unsigned j  = 0;
            for (unsigned i = 0; i < n; i++) {
                clause * c = clauses[i];
                if (collect(assumptions, *c)) {
                    del_clause(c);
                }
                else {
                    clauses[j] = c;
                    j++;
                }
            }
            clauses.shrink(j);
        }

        bool collect(literal_vector const& assumptions, clause const& c) {
            unsigned sz = assumptions.size();
            literal const* ptr = assumptions.c_ptr();            
            _assumption_set asms = static_cast<_assumption_set>(c.assumptions());
            if (asms == nullptr) {
                return false;
            }
            vector<assumption, false> deps;
            m_asm.linearize(asms, deps);
            bool found = false;
            for (unsigned i = 0; !found && i < deps.size(); ++i) {
                found = ptr <= deps[i] && deps[i] < ptr + sz;
            }
            return found;
        }

        // -----------------------
        //
        // Conflict Resolution
        //
        // -----------------------
        svector<char>          m_marks;        // bool_var -> bool  temp mark used during conflict resolution
        unsigned               m_num_marks;
        scoped_literal_vector  m_lemma;
        scoped_literal_vector  m_lazy_clause;
        assumption_set_ref     m_lemma_assumptions; // assumption tracking

        // Conflict resolution invariant: a marked literal is in m_lemma or on the trail stack.

        bool check_marks() {
            for (unsigned i = 0; i < m_marks.size(); i++) {
                SASSERT(m_marks[i] == 0);
            }
            return true;
        }
        
        unsigned scope_lvl() const { return m_scope_lvl; }
        
        bool is_marked(bool_var b) const { return m_marks.get(b, 0) == 1; }

        void mark(bool_var b) { m_marks.setx(b, 1, 0); }
        
        void reset_mark(bool_var b) { m_marks[b] = 0; }

        void reset_marks() {
            unsigned sz = m_lemma.size();
            for (unsigned i = 0; i < sz; i++) {
                reset_mark(m_lemma[i].var());
            }
        }

        void process_antecedent(literal antecedent) {
            bool_var b   = antecedent.var();
            TRACE("nlsat_resolve", tout << "resolving antecedent, l:\n"; display(tout, antecedent); tout << "\n";);
            if (assigned_value(antecedent) == l_undef) {
                // antecedent must be false in the current arith interpretation
                SASSERT(value(antecedent) == l_false);
                if (!is_marked(b)) {
                    SASSERT(is_arith_atom(b) && max_var(b) < m_xk); // must be in a previous stage
                    TRACE("nlsat_resolve", tout << "literal is unassigned, but it is false in arithmetic interpretation, adding it to lemma\n";); 
                    mark(b);
                    m_lemma.push_back(antecedent);
                }
                return;
            }
            
            unsigned b_lvl = m_levels[b];
            TRACE("nlsat_resolve", tout << "b_lvl: " << b_lvl << ", is_marked(b): " << is_marked(b) << ", m_num_marks: " << m_num_marks << "\n";);
            if (!is_marked(b)) {
                mark(b);
                if (b_lvl == scope_lvl() /* same level */ && max_var(b) == m_xk /* same stage */) {
                    TRACE("nlsat_resolve", tout << "literal is in the same level and stage, increasing marks\n";);
                    m_num_marks++;
                }
                else {
                    TRACE("nlsat_resolve", tout << "previous level or stage, adding literal to lemma\n";
                          tout << "max_var(b): " << max_var(b) << ", m_xk: " << m_xk << ", lvl: " << b_lvl << ", scope_lvl: " << scope_lvl() << "\n";);
                    m_lemma.push_back(antecedent);
                }
            }
        }

        void resolve_clause(bool_var b, unsigned sz, literal const * c) {
            TRACE("nlsat_proof", tout << "resolving "; if (b != null_bool_var) display_atom(tout, b); tout << "\n"; display(tout, sz, c); tout << "\n";);
            TRACE("nlsat_proof_sk", tout << "resolving "; if (b != null_bool_var) tout << "b" << b; tout << "\n"; display_abst(tout, sz, c); tout << "\n";); 

            for (unsigned i = 0; i < sz; i++) {
                if (c[i].var() != b)
                    process_antecedent(c[i]);
            }
        }

        void resolve_clause(bool_var b, clause const & c) {
            TRACE("nlsat_resolve", tout << "resolving clause for b: " << b << "\n";);
            resolve_clause(b, c.size(), c.c_ptr());
            m_lemma_assumptions = m_asm.mk_join(static_cast<_assumption_set>(c.assumptions()), m_lemma_assumptions);
        }

        void resolve_lazy_justification(bool_var b, lazy_justification const & jst) {
            TRACE("nlsat_resolve", tout << "resolving lazy_justification for b: " << b << "\n";);
            unsigned sz = jst.size();

            // Dump lemma as Mathematica formula that must be true,
            // if the current interpretation (really) makes the core in jst infeasible.
            TRACE("nlsat_mathematica", 
                  tout << "assignment lemma\n";
                  literal_vector core;
                  for (unsigned i = 0; i < sz; i++) {
                      core.push_back(~jst[i]);
                  }
                  display_mathematica_lemma(tout, core.size(), core.c_ptr(), true););

            m_lazy_clause.reset();
            m_explain(jst.size(), jst.lits(), m_lazy_clause);
            for (unsigned i = 0; i < sz; i++)
                m_lazy_clause.push_back(~jst[i]);

            // lazy clause is a valid clause
            TRACE("nlsat_mathematica", display_mathematica_lemma(tout, m_lazy_clause.size(), m_lazy_clause.c_ptr()););            
            TRACE("nlsat_proof_sk", tout << "theory lemma\n"; display_abst(tout, m_lazy_clause.size(), m_lazy_clause.c_ptr()); tout << "\n";); 
            TRACE("nlsat_resolve", 
                  tout << "m_xk: " << m_xk << ", "; m_display_var(tout, m_xk) << "\n";
                  tout << "new valid clause:\n";
                  display(tout, m_lazy_clause.size(), m_lazy_clause.c_ptr()) << "\n";);

            DEBUG_CODE({
                unsigned sz = m_lazy_clause.size();
                for (unsigned i = 0; i < sz; i++) {
                    literal l = m_lazy_clause[i];
                    if (l.var() != b) {
                        SASSERT(value(l) == l_false);
                    }
                    else {
                        SASSERT(value(l) == l_true);
                        SASSERT(!l.sign() || m_bvalues[b] == l_false);
                        SASSERT(l.sign()  || m_bvalues[b] == l_true);
                    }
                }
            });
            resolve_clause(b, m_lazy_clause.size(), m_lazy_clause.c_ptr());
        }
        
        /**
           \brief Return true if all literals in ls are from previous stages.
        */
        bool only_literals_from_previous_stages(unsigned num, literal const * ls) const {
            for (unsigned i = 0; i < num; i++) {
                if (max_var(ls[i]) == m_xk)
                    return false;
            }
            return true;
        }

        /**
           \brief Return the maximum scope level in ls. 
           
           \pre This method assumes value(ls[i]) is l_false for i in [0, num)
        */
        unsigned max_scope_lvl(unsigned num, literal const * ls) {
            unsigned max = 0;
            for (unsigned i = 0; i < num; i++) {
                literal l = ls[i];
                bool_var b = l.var();
                SASSERT(value(ls[i]) == l_false);
                if (assigned_value(l) == l_false) {
                    unsigned lvl = m_levels[b];
                    if (lvl > max)
                        max = lvl;
                }
                else {
                    // l must be a literal from a previous stage that is false in the current interpretation
                    SASSERT(assigned_value(l) == l_undef);
                    SASSERT(max_var(b) != null_var);
                    SASSERT(m_xk       != null_var);
                    SASSERT(max_var(b) < m_xk);
                }
            }
            return max;
        }

        /**
           \brief Remove literals of the given lvl (that are in the current stage) from lemma.

           \pre This method assumes value(ls[i]) is l_false for i in [0, num)
        */
        void remove_literals_from_lvl(scoped_literal_vector & lemma, unsigned lvl) {
            TRACE("nlsat_resolve", tout << "removing literals from lvl: " << lvl << " and stage " << m_xk << "\n";);
            unsigned sz = lemma.size();
            unsigned j  = 0;
            for (unsigned i = 0; i < sz; i++) {
                literal l = lemma[i];
                bool_var b = l.var();
                SASSERT(is_marked(b));
                SASSERT(value(lemma[i]) == l_false);
                if (assigned_value(l) == l_false && m_levels[b] == lvl && max_var(b) == m_xk) {
                    m_num_marks++;
                    continue;
                }
                lemma.set(j, l);
                j++;
            }
            lemma.shrink(j);
        }

        /**
           \brief Return true if it is a Boolean lemma.
        */
        bool is_bool_lemma(unsigned sz, literal const * ls) const {
            for (unsigned i = 0; i < sz; i++) {
                if (m_atoms[ls[i].var()] != 0)
                    return false;
            }
            return true;
        }


        /** 
            Return the maximal decision level in lemma for literals in the first sz-1 positions that 
            are at the same stage. If all these literals are from previous stages,
            we just backtrack the current level.
        */
        unsigned find_new_level_arith_lemma(unsigned sz, literal const * lemma) {
            SASSERT(!is_bool_lemma(sz, lemma));
            unsigned new_lvl = 0;
            bool found_lvl   = false;
            for (unsigned i = 0; i < sz - 1; i++) {
                literal l = lemma[i];
                if (max_var(l) == m_xk) {
                    bool_var b = l.var();
                    if (!found_lvl) {
                        found_lvl = true;
                        new_lvl   = m_levels[b];
                    }
                    else {
                        if (m_levels[b] > new_lvl)
                            new_lvl = m_levels[b];
                    }
                }
            }
            SASSERT(!found_lvl || new_lvl < scope_lvl());
            if (!found_lvl) {
                TRACE("nlsat_resolve", tout << "fail to find new lvl, using previous one\n";);
                new_lvl = scope_lvl() - 1;
            }
            return new_lvl;
        }

        /**
           \brief Return true if the conflict was solved.
        */
        bool resolve(clause const & conflict) {
            clause const * conflict_clause = &conflict;
        start:
            SASSERT(check_marks());
            TRACE("nlsat_proof", tout << "STARTING RESOLUTION\n";);
            TRACE("nlsat_proof_sk", tout << "STARTING RESOLUTION\n";);
            m_conflicts++;
            TRACE("nlsat", tout << "resolve, conflicting clause:\n"; display(tout, *conflict_clause) << "\n";
                  tout << "xk: "; if (m_xk != null_var) m_display_var(tout, m_xk); else tout << "<null>"; tout << "\n";
                  tout << "scope_lvl: " << scope_lvl() << "\n";
                  tout << "current assignment\n"; display_assignment(tout););
            
            m_num_marks = 0;
            m_lemma.reset();
            m_lemma_assumptions = nullptr;

            resolve_clause(null_bool_var, *conflict_clause);

            unsigned top        = m_trail.size();
            bool found_decision;
            while (true) {
                found_decision = false;
                while (m_num_marks > 0) {
                    SASSERT(top > 0);
                    trail & t = m_trail[top-1];
                    SASSERT(t.m_kind != trail::NEW_STAGE); // we only mark literals that are in the same stage
                    if (t.m_kind == trail::BVAR_ASSIGNMENT) {
                        bool_var b = t.m_b;
                        if (is_marked(b)) {
                            TRACE("nlsat_resolve", tout << "found marked bool_var: " << b << "\n"; display_atom(tout, b); tout << "\n";);
                            m_num_marks--;
                            reset_mark(b);
                            justification jst = m_justifications[b];
                            switch (jst.get_kind()) {
                            case justification::CLAUSE:
                                resolve_clause(b, *(jst.get_clause()));
                                break;
                            case justification::LAZY:
                                resolve_lazy_justification(b, *(jst.get_lazy()));
                                break;
                            case justification::DECISION:
                                SASSERT(m_num_marks == 0);
                                found_decision = true;
                                TRACE("nlsat_resolve", tout << "found decision\n";);
                                m_lemma.push_back(literal(b, m_bvalues[b] == l_true));
                                break;
                            default:
                                UNREACHABLE();
                                break;
                            }
                        }
                    }
                    top--;
                }

                // m_lemma is an implicating clause after backtracking current scope level.
                if (found_decision)
                    break;

                // If lemma only contains literals from previous stages, then we can stop.
                // We make progress by returning to a previous stage with additional information (new lemma)
                // that forces us to select a new partial interpretation
                if (only_literals_from_previous_stages(m_lemma.size(), m_lemma.c_ptr()))
                    break;
                
                // Conflict does not depend on the current decision, and it is still in the current stage.
                // We should find
                //    - the maximal scope level in the lemma
                //    - remove literal assigned in the scope level from m_lemma
                //    - backtrack to this level
                //    - and continue conflict resolution from there
                //    - we must bump m_num_marks for literals removed from m_lemma
                unsigned max_lvl = max_scope_lvl(m_lemma.size(), m_lemma.c_ptr());
                TRACE("nlsat_resolve", tout << "conflict does not depend on current decision, backtracking to level: " << max_lvl << "\n";);
                SASSERT(max_lvl < scope_lvl());
                remove_literals_from_lvl(m_lemma, max_lvl);
                undo_until_level(max_lvl);
                top = m_trail.size();
                TRACE("nlsat_resolve", tout << "scope_lvl: " << scope_lvl() << " num marks: " << m_num_marks << "\n";);
                SASSERT(scope_lvl() == max_lvl);
            }

            TRACE("nlsat_proof", tout << "New lemma\n"; display(tout, m_lemma); tout << "\n=========================\n";);
            TRACE("nlsat_proof_sk", tout << "New lemma\n"; display_abst(tout, m_lemma); tout << "\n=========================\n";);

            if (m_lemma.empty()) {
                TRACE("nlsat", tout << "empty clause generated\n";);
                return false; // problem is unsat, empty clause was generated
            }

            reset_marks(); // remove marks from the literals in m_lemmas.
            TRACE("nlsat", tout << "new lemma:\n"; display(tout, m_lemma.size(), m_lemma.c_ptr()); tout << "\n";
                  tout << "found_decision: " << found_decision << "\n";);
    
            // There are two possibilities:
            // 1) m_lemma contains only literals from previous stages, and they
            //    are false in the current interpretation. We make progress 
            //    by returning to a previous stage with additional information (new clause)
            //    that forces us to select a new partial interpretation
            //    >>> Return to some previous stage (we may also backjump many decisions and stages).
            //    
            // 2) m_lemma contains at most one literal from the current level (the last literal).
            //    Moreover, this literal was a decision, but the new lemma forces it to 
            //    be assigned to a different value.
            //    >>> In this case, we remain in the same stage but, we add a new asserted literal
            //        in a previous scope level. We may backjump many decisions.
            //
            unsigned sz = m_lemma.size();
            clause * new_cls = nullptr;
            if (!found_decision) {
                // Case 1)
                // We just have to find the maximal variable in m_lemma, and return to that stage
                // Remark: the lemma may contain only boolean literals, in this case new_max_var == null_var;
                var new_max_var = max_var(sz, m_lemma.c_ptr());
                TRACE("nlsat_resolve", tout << "backtracking to stage: " << new_max_var << ", curr: " << m_xk << "\n";);
                undo_until_stage(new_max_var);
                SASSERT(m_xk == new_max_var);
                new_cls = mk_clause(sz, m_lemma.c_ptr(), true, m_lemma_assumptions.get());
                TRACE("nlsat", tout << "new_level: " << scope_lvl() << "\nnew_stage: " << new_max_var << " "; 
                      if (new_max_var != null_var) m_display_var(tout, new_max_var) << "\n";);
            }
            else {
                SASSERT(scope_lvl() >= 1);
                // Case 2)
                if (is_bool_lemma(m_lemma.size(), m_lemma.c_ptr())) {
                    // boolean lemma, we just backtrack until the last literal is unassigned.
                    bool_var max_bool_var = m_lemma[m_lemma.size()-1].var();
                    undo_until_unassigned(max_bool_var);
                }
                else {
                    // We must find the maximal decision level in literals in the first sz-1 positions that 
                    // are at the same stage. If all these literals are from previous stages,
                    // we just backtrack the current level.
                    unsigned new_lvl = find_new_level_arith_lemma(m_lemma.size(), m_lemma.c_ptr());
                    TRACE("nlsat", tout << "backtracking to new level: " << new_lvl << ", curr: " << m_scope_lvl << "\n";);
                    undo_until_level(new_lvl);
                }
                new_cls = mk_clause(sz, m_lemma.c_ptr(), true, m_lemma_assumptions.get());
            }
            NLSAT_VERBOSE(display(verbose_stream(), *new_cls); verbose_stream() << "\n";);
            if (!process_clause(*new_cls, true)) {
                TRACE("nlsat", tout << "new clause triggered another conflict, restarting conflict resolution...\n";);
                // we are still in conflict
                conflict_clause = new_cls;
                goto start;
            }
            TRACE("nlsat_resolve_done", display_assignment(tout););
            return true;
        }


        // -----------------------
        //
        // Debugging
        //
        // -----------------------
        
        bool check_watches() const {
            DEBUG_CODE(
                for (var x = 0; x < num_vars(); x++) {
                    clause_vector const & cs = m_watches[x];
                    unsigned sz = cs.size();
                    for (unsigned i = 0; i < sz; i++) {
                        SASSERT(max_var(*(cs[i])) == x);
                    }
                });
            return true;
        }

        bool check_bwatches() const {
            DEBUG_CODE(
                for (bool_var b = 0; b < m_bwatches.size(); b++) {
                    clause_vector const & cs = m_bwatches[b];
                    unsigned sz = cs.size();
                    for (unsigned i = 0; i < sz; i++) {
                        clause const & c = *(cs[i]);
                        SASSERT(max_var(c) == null_var);
                        SASSERT(max_bvar(c) == b);
                    }
                });
            return true;
        }

        bool check_invariant() const {
            SASSERT(check_watches());
            SASSERT(check_bwatches());
            return true;
        }

        bool check_satisfied(clause_vector const & cs) const {
            unsigned sz = cs.size();
            for (unsigned i = 0; i < sz; i++) {
                clause const & c = *(cs[i]);
                if (!is_satisfied(c)) {
                    TRACE("nlsat", tout << "not satisfied\n"; display(tout, c); tout << "\n";); 
                    UNREACHABLE();
                }
            }
            return true;
        }

        bool check_satisfied() const {
            TRACE("nlsat", tout << "bk: b" << m_bk << ", xk: x" << m_xk << "\n"; if (m_xk != null_var) { m_display_var(tout, m_xk); tout << "\n"; });
            unsigned num = m_atoms.size();
            if (m_bk != null_bool_var)
                num = m_bk;
            for (bool_var b = 0; b < num; b++) {
                SASSERT(check_satisfied(m_bwatches[b]));
            }
            if (m_xk != null_var) {
                for (var x = 0; x < m_xk; x++) {
                    SASSERT(check_satisfied(m_watches[x]));
                }
            }
            return true;
        }
        
        // -----------------------
        //
        // Statistics
        //
        // -----------------------

        void collect_statistics(statistics & st) {
            st.update("nlsat conflicts", m_conflicts);
            st.update("nlsat propagations", m_propagations);
            st.update("nlsat decisions", m_decisions);
            st.update("nlsat stages", m_stages);
            st.update("nlsat irrational assignments", m_irrational_assignments);
        }

        void reset_statistics() {
            m_conflicts              = 0;
            m_propagations           = 0;
            m_decisions              = 0;
            m_stages                 = 0;
            m_irrational_assignments = 0;
        }

        // -----------------------
        //
        // Variable reordering
        //
        // -----------------------

        struct var_info_collector {
            pmanager &          pm;
            atom_vector const & m_atoms;
            unsigned_vector     m_max_degree;
            unsigned_vector     m_num_occs;

            var_info_collector(pmanager & _pm, atom_vector const & atoms, unsigned num_vars):
                pm(_pm),
                m_atoms(atoms) {
                m_max_degree.resize(num_vars, 0);
                m_num_occs.resize(num_vars, 0);
            }

            var_vector      m_vars;
            void collect(poly * p) {
                m_vars.reset();
                pm.vars(p, m_vars);
                unsigned sz = m_vars.size(); 
                for (unsigned i = 0; i < sz; i++) {
                    var x      = m_vars[i];
                    unsigned k = pm.degree(p, x);
                    m_num_occs[x]++;
                    if (k > m_max_degree[x])
                        m_max_degree[x] = k;
                }
            }

            void collect(literal l) {
                bool_var b = l.var();
                atom * a = m_atoms[b];
                if (a == nullptr)
                    return;
                if (a->is_ineq_atom()) {
                    unsigned sz = to_ineq_atom(a)->size();
                    for (unsigned i = 0; i < sz; i++) {
                        collect(to_ineq_atom(a)->p(i));
                    }
                }
                else {
                    collect(to_root_atom(a)->p());
                }
            }
            
            void collect(clause const & c) {
                unsigned sz = c.size();
                for (unsigned i = 0; i < sz; i++) 
                    collect(c[i]);
            }

            void collect(clause_vector const & cs) {
                unsigned sz = cs.size();
                for (unsigned i = 0; i < sz; i++) 
                    collect(*(cs[i]));
            }

            std::ostream& display(std::ostream & out, display_var_proc const & proc) {
                unsigned sz = m_num_occs.size();
                for (unsigned i = 0; i < sz; i++) {
                    proc(out, i); out << " -> " << m_max_degree[i] << " : " << m_num_occs[i] << "\n";
                }
                return out;
            }
        };
        
        struct reorder_lt {
            var_info_collector const & m_info;
            reorder_lt(var_info_collector const & info):m_info(info) {}
            bool operator()(var x, var y) const {
                // high degree first
                if (m_info.m_max_degree[x] < m_info.m_max_degree[y])
                    return false;
                if (m_info.m_max_degree[x] > m_info.m_max_degree[y])
                    return true;
                // more constrained first
                if (m_info.m_num_occs[x] < m_info.m_num_occs[y])
                    return false;
                if (m_info.m_num_occs[x] > m_info.m_num_occs[y])
                    return true;
                return x < y;
            }
        };

        // Order variables by degree and number of occurrences
        void heuristic_reorder() {
            unsigned num = num_vars();
            var_info_collector collector(m_pm, m_atoms, num);
            collector.collect(m_clauses);
            collector.collect(m_learned);
            TRACE("nlsat_reorder", collector.display(tout, m_display_var););
            var_vector new_order;
            for (var x = 0; x < num; x++) {
                new_order.push_back(x);
            }
            std::sort(new_order.begin(), new_order.end(), reorder_lt(collector));
            TRACE("nlsat_reorder", 
                  tout << "new order: "; for (unsigned i = 0; i < num; i++) tout << new_order[i] << " "; tout << "\n";);
            var_vector perm;
            perm.resize(num, 0);
            for (var x = 0; x < num; x++) {
                perm[new_order[x]] = x;
            }
            reorder(perm.size(), perm.c_ptr());
            SASSERT(check_invariant());
        }

        void shuffle_vars() {
            var_vector p;
            unsigned num = num_vars();
            for (var x = 0; x < num; x++) {
                p.push_back(x);
            }
            random_gen r(++m_random_seed);
            shuffle(p.size(), p.c_ptr(), r);
            reorder(p.size(), p.c_ptr());
        }

        bool can_reorder() const {
            for (unsigned i = 0; i < m_atoms.size(); ++i) {
                if (m_atoms[i]) {
                    if (m_atoms[i]->is_root_atom()) return false;
                }
            }
            return true;
        }

        /**
           \brief Reorder variables using the giving permutation.
           p maps internal variables to their new positions
        */
        void reorder(unsigned sz, var const * p) {
            TRACE("nlsat_reorder", tout << "solver before variable reorder\n"; display(tout);
                  display_vars(tout);
                  tout << "\npermutation:\n";
                  for (unsigned i = 0; i < sz; i++) tout << p[i] << " "; tout << "\n";                  
                  );
            SASSERT(num_vars() == sz);
            TRACE("nlsat_bool_assignment_bug", tout << "before reset watches\n"; display_bool_assignment(tout););
            reset_watches();
            assignment new_assignment(m_am);
            for (var x = 0; x < num_vars(); x++) {
                if (m_assignment.is_assigned(x))
                    new_assignment.set(p[x], m_assignment.value(x));
            }
            var_vector new_inv_perm;
            new_inv_perm.resize(sz);
            // the undo_until_size(0) statement erases the Boolean assignment.
            // undo_until_size(0)
            undo_until_stage(null_var);
            m_cache.reset();               
            DEBUG_CODE({
                for (var x = 0; x < num_vars(); x++) {
                    SASSERT(m_watches[x].empty());
                }
            });
            // update m_perm mapping
            for (unsigned ext_x = 0; ext_x < sz; ext_x++) {
                // p: internal -> new pos
                // m_perm: internal -> external
                // m_inv_perm: external -> internal
                new_inv_perm[ext_x] = p[m_inv_perm[ext_x]];
                m_perm.set(new_inv_perm[ext_x], ext_x);
            }
            svector<bool> is_int;
            is_int.swap(m_is_int);
            for (var x = 0; x < sz; x++) {
                m_is_int.setx(p[x], is_int[x], false);
                SASSERT(m_infeasible[x] == 0);
            }
            m_inv_perm.swap(new_inv_perm);
            DEBUG_CODE({
                for (var x = 0; x < num_vars(); x++) {
                    SASSERT(x == m_inv_perm[m_perm[x]]);
                    SASSERT(m_watches[x].empty());
                }
            });
            m_pm.rename(sz, p);
            del_ill_formed_lemmas();
            TRACE("nlsat_bool_assignment_bug", tout << "before reinit cache\n"; display_bool_assignment(tout););
            reinit_cache();
            m_assignment.swap(new_assignment);
            reattach_arith_clauses(m_clauses);
            reattach_arith_clauses(m_learned);
            TRACE("nlsat_reorder", tout << "solver after variable reorder\n"; display(tout); display_vars(tout););
        }
        
        /**
           \brief Restore variable order.
        */
        void restore_order() {
            // m_perm: internal -> external
            // m_inv_perm: external -> internal
            var_vector p;
            p.append(m_perm);
            reorder(p.size(), p.c_ptr());
            DEBUG_CODE({
                for (var x = 0; x < num_vars(); x++) {
                    SASSERT(m_perm[x] == x);
                    SASSERT(m_inv_perm[x] == x);
                }
            });
        }

        /**
           \brief After variable reordering some lemmas containing root atoms may be ill-formed.
        */
        void del_ill_formed_lemmas() {
            unsigned sz = m_learned.size();
            unsigned j  = 0;
            for (unsigned i = 0; i < sz; i++) {
                clause * c = m_learned[i];
                if (ill_formed(*c)) {
                    del_clause(c);
                }
                else {
                    m_learned[j] = c;
                    j++;
                }
            }
            m_learned.shrink(j);
        }

        /** 
            \brief Return true if the clause contains an ill formed root atom
        */
        bool ill_formed(clause const & c) {
            unsigned sz = c.size();
            for (unsigned i = 0; i < sz; i++) {
                bool_var b = c[i].var();
                atom * a = m_atoms[b];
                if (a == nullptr)
                    continue;
                if (a->is_ineq_atom())
                    continue;
                if (to_root_atom(a)->x() < max_var(to_root_atom(a)->p()))
                    return true;
            }
            return false;
        }

        /**
           \brief reinsert all polynomials in the unique cache
        */
        void reinit_cache() {
            reinit_cache(m_clauses);
            reinit_cache(m_learned);
            for (unsigned i = 0; i < m_atoms.size(); ++i) {
                reinit_cache(m_atoms[i]);
            }
        }
        void reinit_cache(clause_vector const & cs) {
            unsigned sz = cs.size();
            for (unsigned i = 0; i < sz; i++)
                reinit_cache(*(cs[i]));
        }
        void reinit_cache(clause const & c) {
            unsigned sz = c.size();
            for (unsigned i = 0; i < sz; i++)
                reinit_cache(c[i]);
        }
        void reinit_cache(literal l) {
            bool_var b = l.var();
            reinit_cache(m_atoms[b]);
        }
        void reinit_cache(atom* a) {
            if (a == nullptr) {

            }
            else if (a->is_ineq_atom()) {
                var max = 0;
                unsigned sz = to_ineq_atom(a)->size();
                for (unsigned i = 0; i < sz; i++) {
                    poly * p = to_ineq_atom(a)->p(i);
                    VERIFY(m_cache.mk_unique(p) == p);
                    var x = m_pm.max_var(p);
                    if (x > max)
                        max = x;
                }
                a->m_max_var = max;
            }
            else {
                poly * p = to_root_atom(a)->p();
                VERIFY(m_cache.mk_unique(p) == p);
                a->m_max_var = m_pm.max_var(p);
            }
        }

        void reset_watches() {
            unsigned num = num_vars();
            for (var x = 0; x < num; x++) {
                m_watches[x].reset();
            }
        }

        void reattach_arith_clauses(clause_vector const & cs) {
            for (clause* cp : cs) {
                var x = max_var(*cp);
                if (x != null_var)
                    m_watches[x].push_back(cp);
            }
        }

        // -----------------------
        //
        // Solver initialization
        //
        // -----------------------
        
        struct degree_lt {
            unsigned_vector & m_degrees;
            degree_lt(unsigned_vector & ds):m_degrees(ds) {}
            bool operator()(unsigned i1, unsigned i2) const { 
                if (m_degrees[i1] < m_degrees[i2])
                    return true;
                if (m_degrees[i1] > m_degrees[i2])
                    return false;
                return i1 < i2;
            }
        };

        unsigned_vector m_cs_degrees;
        unsigned_vector m_cs_p;
        void sort_clauses_by_degree(unsigned sz, clause ** cs) {
            if (sz <= 1)
                return;
            TRACE("nlsat_reorder_clauses", tout << "before:\n"; for (unsigned i = 0; i < sz; i++) { display(tout, *(cs[i])); tout << "\n"; });
            m_cs_degrees.reset();
            m_cs_p.reset();
            for (unsigned i = 0; i < sz; i++) {
                m_cs_p.push_back(i);
                m_cs_degrees.push_back(degree(*(cs[i])));
            }
            std::sort(m_cs_p.begin(), m_cs_p.end(), degree_lt(m_cs_degrees));
            TRACE("nlsat_reorder_clauses", tout << "permutation: "; ::display(tout, m_cs_p.begin(), m_cs_p.end()); tout << "\n";);
            apply_permutation(sz, cs, m_cs_p.c_ptr());
            TRACE("nlsat_reorder_clauses", tout << "after:\n"; for (unsigned i = 0; i < sz; i++) { display(tout, *(cs[i])); tout << "\n"; });
        }

        void sort_watched_clauses() {
            unsigned num = num_vars();
            for (unsigned i = 0; i < num; i++) {
                clause_vector & ws = m_watches[i];
                sort_clauses_by_degree(ws.size(), ws.c_ptr());
            }
        }

        // -----------------------
        //
        // Full dimensional 
        // 
        // A problem is in the full dimensional fragment if it does
        // not contain equalities or non-strict inequalities.
        //
        // -----------------------
        
        bool is_full_dimensional(literal l) const {
            atom * a = m_atoms[l.var()];
            if (a == nullptr)
                return true;
            switch (a->get_kind()) {
            case atom::EQ:      return l.sign();
            case atom::LT:      return !l.sign();
            case atom::GT:      return !l.sign();
            case atom::ROOT_EQ: return l.sign();
            case atom::ROOT_LT: return !l.sign();
            case atom::ROOT_GT: return !l.sign();
            case atom::ROOT_LE: return l.sign();
            case atom::ROOT_GE: return l.sign();
            default:
                UNREACHABLE();
                return false;
            }
        }

        bool is_full_dimensional(clause const & c) const {
            for (literal l : c) {
                if (!is_full_dimensional(l))
                    return false;
            }
            return true;
        }

        bool is_full_dimensional(clause_vector const & cs) const {
            for (clause* c : cs) {
                if (!is_full_dimensional(*c)) 
                    return false;
            }
            return true;
        }

        bool is_full_dimensional() const {
            return is_full_dimensional(m_clauses);
        }


        // -----------------------
        //
        // Simplification
        //
        // -----------------------

        // solve simple equalities
        // TBD WU-Reit decomposition?

        /**
           \brief isolate variables in unit equalities.
           Assume a clause is c == v*p + q
           and the context implies p > 0
           
           replace v by -q/p
           remove clause c, 
           The for other occurrences of v, 
              replace v*r + v*v*r' > 0 by 
              by p*p*v*r + p*p*v*v*r' > 0
              by p*q*r + q*q*r' > 0        

           The method ignores lemmas and assumes constraints don't use roots.
        */

        void simplify() {
            polynomial_ref p(m_pm), q(m_pm);
            var v;
            init_var_signs();
            SASSERT(m_learned.empty());
            bool change = true;
            while (change) {
                change = false;
                for (clause* c : m_clauses) {
                    if (solve_var(*c, v, p, q)) {
                        q = -q;
                        m_patch_var.push_back(v);
                        m_patch_num.push_back(q);
                        m_patch_denom.push_back(p);
                        del_clause(c, m_clauses);
                        substitute_var(v, p, q);
                        change = true;
                        break;
                    }
                }
            }
        }

        void fix_patch() {
            for (unsigned i = m_patch_var.size(); i-- > 0; ) {
                var v = m_patch_var[i];
                poly* q = m_patch_num.get(i);
                poly* p = m_patch_denom.get(i);
                scoped_anum pv(m_am), qv(m_am), val(m_am);
                m_pm.eval(p, m_assignment, pv);
                m_pm.eval(q, m_assignment, qv);
                val = qv / pv;
                TRACE("nlsat", 
                      m_display_var(tout << "patch ", v) << "\n";
                      if (m_assignment.is_assigned(v)) m_am.display(tout << "previous value: ", m_assignment.value(v)); tout << "\n";
                      m_am.display(tout << "updated value: ", val); tout << "\n";
                      );
                m_assignment.set_core(v, val);
            }
        }

        void substitute_var(var x, poly* p, poly* q) {
            polynomial_ref pr(m_pm);
            polynomial_ref_vector ps(m_pm);
            u_map<literal> b2l;
            svector<bool> even;
            unsigned num_atoms = m_atoms.size();
            for (unsigned j = 0; j < num_atoms; ++j) {
                atom* a = m_atoms[j];
                if (a && a->is_ineq_atom()) {
                    ineq_atom const& a1 = *to_ineq_atom(a);
                    unsigned sz = a1.size();
                    ps.reset();
                    even.reset();
                    bool change = false;
                    for (unsigned i = 0; i < sz; ++i) {
                        poly * po = a1.p(i);
                        m_pm.substitute(po, x, q, p, pr);
                        ps.push_back(pr);                                
                        even.push_back(a1.is_even(i));
                        change |= pr != po;
                        if (m_pm.is_zero(pr)) {
                            ps.reset();
                            even.reset();
                            change = true;
                            break;
                        }
                    }               
                    if (!change) continue;
                    literal l = mk_ineq_literal(a1.get_kind(), ps.size(), ps.c_ptr(), even.c_ptr());                            
                    if (a1.m_bool_var != l.var()) {                        
                        b2l.insert(a1.m_bool_var, l);
                        inc_ref(l);
                    }
                }
            }
            update_clauses(b2l);
            for (auto const& kv : b2l) {
                dec_ref(kv.m_value);
            }
        }


        void update_clauses(u_map<literal> const& b2l) {
            literal_vector lits;
            clause_vector to_delete;
            unsigned n = m_clauses.size();
            for (unsigned i = 0; i < n; ++i) {
                clause* c = m_clauses[i];
                lits.reset();
                bool changed = false;
                bool is_tautology = false;
                for (literal l : *c) {               
                    literal lit = null_literal;
                    if (b2l.find(l.var(), lit)) {
                        lit = l.sign() ? ~lit : lit;
                        if (lit == true_literal) {
                            is_tautology = true;
                        }
                        else if (lit != false_literal) {                            
                            lits.push_back(lit);
                        }
                        changed = true;
                    }
                    else {
                        lits.push_back(l);
                    }
                }
                if (changed) {
                    to_delete.push_back(c);
                    if (!is_tautology) {
                        mk_clause(lits.size(), lits.c_ptr(), c->is_learned(), static_cast<_assumption_set>(c->assumptions()));
                    }
                }                        
            }        
            for (clause* c : to_delete) {
                del_clause(c, m_clauses);
            }
        }

        bool is_unit_ineq(clause const& c) const {
            return 
                c.size() == 1 &&
                m_atoms[c[0].var()] && 
                m_atoms[c[0].var()]->is_ineq_atom();
        }

        bool is_unit_eq(clause const& c) const {
            return 
                is_unit_ineq(c) && 
                !c[0].sign() && 
                m_atoms[c[0].var()]->is_eq();
        }

        /**
           \brief determine whether the clause is a comparison v > k or v < k', where k >= 0 or k' <= 0.
         */
        lbool is_cmp0(clause const& c, var& v) {
            if (!is_unit_ineq(c)) return l_undef;
            literal lit = c[0];
            ineq_atom const& a = *to_ineq_atom(m_atoms[lit.var()]);
            bool sign = lit.sign();
            poly * p0;
            if (!is_single_poly(a, p0)) return l_undef;
            if (m_pm.is_var(p0, v)) {
                if (!sign && a.get_kind() == atom::GT) {
                    return l_true;
                }
                if (!sign && a.get_kind() == atom::LT) {
                    return l_false;
                }
                return l_undef;
            }
            polynomial::scoped_numeral n(m_pm.m());
            if (m_pm.is_var_num(p0, v, n)) {
                // x - k > 0
                if (!sign && a.get_kind() == atom::GT && m_pm.m().is_nonneg(n)) {
                    return l_true;
                }
                // x + k < 0
                if (!sign && a.get_kind() == atom::LT && m_pm.m().is_nonpos(n)) {
                    return l_false;
                }
                // !(x + k > 0)
                if (sign && a.get_kind() == atom::GT && m_pm.m().is_pos(n)) {
                    return l_false;
                }
                // !(x - k < 0)
                if (sign && a.get_kind() == atom::LT && m_pm.m().is_neg(n)) {
                    return l_true;
                }
            }
            return l_undef;
        }

        bool is_single_poly(ineq_atom const& a, poly*& p) {
            unsigned sz = a.size();
            return sz == 1 && a.is_odd(0) && (p = a.p(0), true);
        }

        svector<lbool> m_var_signs;

        void init_var_signs() {
            m_var_signs.reset();
            for (clause* cp : m_clauses) {
                clause& c = *cp;
                var x = 0;
                lbool cmp = is_cmp0(c, x);
                switch (cmp) {
                case l_true:
                    m_var_signs.setx(x, l_true, l_undef);
                    break;
                case l_false:
                    m_var_signs.setx(x, l_false, l_undef);
                    break;
                default:
                    break;                
                }
            }
        }

        /**
           \brief returns true then c is an equality that is equivalent to v*p + q, 
           and p > 0, v does not occur in p, q.
        */
        bool solve_var(clause& c, var& v, polynomial_ref& p, polynomial_ref& q) {
            poly* p0;
            if (!is_unit_eq(c)) return false;
            ineq_atom & a = *to_ineq_atom(m_atoms[c[0].var()]);
            if (!is_single_poly(a, p0)) return false;
            var mx = max_var(p0);
            if (mx >= m_is_int.size()) return false;
            for (var x = 0; x <= mx; ++x) {
                if (m_is_int[x]) continue;
                if (1 == m_pm.degree(p0, x)) {                    
                    p = m_pm.coeff(p0, x, 1, q);
                    switch (m_pm.sign(p, m_var_signs)) {
                    case l_true:
                        v = x;
                        return true;
                    case l_false:
                        v = x;
                        p = -p;
                        q = -q;
                        return true;
                    default:
                        break;
                    }
                }
            }
            return false;
        }        

        // -----------------------
        //
        // Pretty printing
        //
        // -----------------------
        
        std::ostream& display_num_assignment(std::ostream & out, display_var_proc const & proc) const {
            for (var x = 0; x < num_vars(); x++) {
                if (m_assignment.is_assigned(x)) {
                    proc(out, x);
                    out << " -> ";
                    m_am.display_decimal(out, m_assignment.value(x));
                    out << "\n";
                }
            }
            return out;
        }

        std::ostream& display_bool_assignment(std::ostream & out) const {
            unsigned sz = m_atoms.size();
            for (bool_var b = 0; b < sz; b++) {
                if (m_atoms[b] == 0 && m_bvalues[b] != l_undef) {
                    out << "b" << b << " -> " << (m_bvalues[b] == l_true ? "true" : "false") << "\n";
                }
            }
            TRACE("nlsat_bool_assignment",
                  for (bool_var b = 0; b < sz; b++) {
                      out << "b" << b << " -> " << m_bvalues[b] << " " << m_atoms[b] << "\n";
                  });
            return out;
        }

        bool display_mathematica_assignment(std::ostream & out) const {
            bool first = true;
            for (var x = 0; x < num_vars(); x++) {
                if (m_assignment.is_assigned(x)) {
                    if (first)
                        first = false;
                    else
                        out << " && ";
                    out << "x" << x << " == ";
                    m_am.display_mathematica(out, m_assignment.value(x));
                }
            }
            return !first;
        }

        std::ostream& display_num_assignment(std::ostream & out) const { 
            return display_num_assignment(out, m_display_var);
        }

        std::ostream& display_assignment(std::ostream& out) const {
            display_bool_assignment(out);
            display_num_assignment(out);
            return out;
        }
       
        std::ostream& display(std::ostream & out, ineq_atom const & a, display_var_proc const & proc, bool use_star = false) const {
            unsigned sz = a.size();
            for (unsigned i = 0; i < sz; i++) {
                if (use_star && i > 0)
                    out << "*";
                bool is_even = a.is_even(i);
                if (is_even || sz > 1)
                    out << "(";
                m_pm.display(out, a.p(i), proc, use_star);
                if (is_even || sz > 1)
                    out << ")";
                if (is_even)
                    out << "^2";
            }
            switch (a.get_kind()) {
            case atom::LT: out << " < 0"; break;
            case atom::GT: out << " > 0"; break;
            case atom::EQ: out << " = 0"; break;
            default: UNREACHABLE(); break;
            }
            return out;
        }
        
        std::ostream& display_mathematica(std::ostream & out, ineq_atom const & a) const {
            unsigned sz = a.size();
            for (unsigned i = 0; i < sz; i++) {
                if (i > 0)
                    out << "*";
                bool is_even = a.is_even(i);
                if (sz > 1)
                    out << "(";
                if (is_even)
                    out << "(";
                m_pm.display(out, a.p(i), display_var_proc(), true);
                if (is_even)
                    out << "^2)";
                if (sz > 1)
                    out << ")";
            }
            switch (a.get_kind()) {
            case atom::LT: out << " < 0"; break;
            case atom::GT: out << " > 0"; break;
            case atom::EQ: out << " == 0"; break;
            default: UNREACHABLE(); break;
            }
            return out;
        }

        std::ostream& display_smt2(std::ostream & out, ineq_atom const & a, display_var_proc const & proc) const {
            switch (a.get_kind()) {
            case atom::LT: out << "(< "; break;
            case atom::GT: out << "(> "; break;
            case atom::EQ: out << "(= "; break;
            default: UNREACHABLE(); break;
            }
            unsigned sz = a.size();
            if (sz > 1)
                out << "(* ";
            for (unsigned i = 0; i < sz; i++) {
                if (i > 0) out << " ";
                if (a.is_even(i)) {
                    out << "(* ";
                    m_pm.display_smt2(out, a.p(i), proc);
                    out << " ";
                    m_pm.display_smt2(out, a.p(i), proc);
                    out << ")";
                }
                else {
                    m_pm.display_smt2(out, a.p(i), proc);
                }
            }
            if (sz > 1)
                out << ")";
            out << " 0)";
            return out;
        }
        
        std::ostream& display(std::ostream & out, root_atom const & a, display_var_proc const & proc) const {
            proc(out, a.x());
            switch (a.get_kind()) {
            case atom::ROOT_LT: out << " < "; break;
            case atom::ROOT_GT: out << " > "; break;
            case atom::ROOT_LE: out << " <= "; break;
            case atom::ROOT_GE: out << " >= "; break;
            case atom::ROOT_EQ: out << " = "; break;
            default: UNREACHABLE(); break;
            }
            out << "root[" << a.i() << "](";
            m_pm.display(out, a.p(), proc);
            out << ")";
            return out;
        }

        struct mathematica_var_proc : public display_var_proc {
            var m_x;
        public:
            mathematica_var_proc(var x):m_x(x) {}
            std::ostream& operator()(std::ostream & out, var x) const override {
                if (m_x == x)
                    return out << "#1";
                else
                    return out << "x" << x; 
            }
        };

        std::ostream& display_mathematica(std::ostream & out, root_atom const & a) const {
            out << "x" << a.x();
            switch (a.get_kind()) {
            case atom::ROOT_LT: out << " < "; break;
            case atom::ROOT_GT: out << " > "; break;
            case atom::ROOT_LE: out << " <= "; break;
            case atom::ROOT_GE: out << " >= "; break;
            case atom::ROOT_EQ: out << " == "; break;
            default: UNREACHABLE(); break;
            }
            out << "Root[";
            m_pm.display(out, a.p(), mathematica_var_proc(a.x()), true);
            out << " &, " << a.i() << "]";
            return out;
        }

        std::ostream& display_smt2(std::ostream & out, root_atom const & a) const {
            NOT_IMPLEMENTED_YET();
            return out;
        }
        
        std::ostream& display(std::ostream & out, atom const & a, display_var_proc const & proc) const {
            if (a.is_ineq_atom())
                return display(out, static_cast<ineq_atom const &>(a), proc);
            else
                return display(out, static_cast<root_atom const &>(a), proc);
        }

        std::ostream& display(std::ostream & out, atom const & a) const {
            return display(out, a, m_display_var);
        }

        std::ostream& display_mathematica(std::ostream & out, atom const & a) const {
            if (a.is_ineq_atom())
                return display_mathematica(out, static_cast<ineq_atom const &>(a));
            else
                return display_mathematica(out, static_cast<root_atom const &>(a));
        }

        std::ostream& display_smt2(std::ostream & out, atom const & a, display_var_proc const & proc) const {
            if (a.is_ineq_atom())
                return display_smt2(out, static_cast<ineq_atom const &>(a), proc);
            else
                return display_smt2(out, static_cast<root_atom const &>(a), proc);
        }

        std::ostream& display_atom(std::ostream & out, bool_var b, display_var_proc const & proc) const {
            if (b == 0)
                out << "true";
            else if (m_atoms[b] == 0)
                out << "b" << b;
            else
                display(out, *(m_atoms[b]), proc);
            return out;
        }

        std::ostream& display_atom(std::ostream & out, bool_var b) const {
            return display_atom(out, b, m_display_var);
        }

        std::ostream& display_mathematica_atom(std::ostream & out, bool_var b) const {
            if (b == 0)
                out << "(0 < 1)";
            else if (m_atoms[b] == 0)
                out << "b" << b;
            else
                display_mathematica(out, *(m_atoms[b]));
            return out;
        }

        std::ostream& display_smt2_atom(std::ostream & out, bool_var b, display_var_proc const & proc) const {
            if (b == 0)
                out << "true";
            else if (m_atoms[b] == 0)
                out << "b" << b;
            else
                display_smt2(out, *(m_atoms[b]), proc);
            return out;
        }

        std::ostream& display(std::ostream & out, literal l, display_var_proc const & proc) const {
            if (l.sign()) {
                bool_var b = l.var();
                out << "!";
                if (m_atoms[b] != 0)
                    out << "(";
                display_atom(out, b, proc);
                if (m_atoms[b] != 0)
                    out << ")";
            }
            else {
                display_atom(out, l.var(), proc);
            }
            return out;
        }

        std::ostream& display(std::ostream & out, literal l) const {
            return display(out, l, m_display_var);
        }

        std::ostream& display_mathematica(std::ostream & out, literal l) const {
            if (l.sign()) {
                bool_var b = l.var();
                out << "!";
                if (m_atoms[b] != 0)
                    out << "(";
                display_mathematica_atom(out, b);
                if (m_atoms[b] != 0)
                    out << ")";
            }
            else {
                display_mathematica_atom(out, l.var());
            }
            return out;
        }

        std::ostream& display_smt2(std::ostream & out, literal l, display_var_proc const & proc) const {
            if (l.sign()) {
                bool_var b = l.var();
                out << "(not ";
                display_smt2_atom(out, b, proc);
                out << ")";
            }
            else {
                display_smt2_atom(out, l.var(), proc);
            }
            return out;
        }
            
        std::ostream& display_assumptions(std::ostream & out, _assumption_set s) const {
            return out;
        }
        
        std::ostream& display(std::ostream & out, unsigned num, literal const * ls, display_var_proc const & proc) const {
            for (unsigned i = 0; i < num; i++) {
                if (i > 0)
                    out << " or ";
                display(out, ls[i], proc);
            }
            return out;
        }

        std::ostream& display(std::ostream & out, unsigned num, literal const * ls) {
            return display(out, num, ls, m_display_var);
        }
        
        std::ostream& display(std::ostream & out, scoped_literal_vector const & cs) {
            return display(out, cs.size(), cs.c_ptr(), m_display_var);
        }

        std::ostream& display(std::ostream & out, clause const & c, display_var_proc const & proc) const {
            if (c.assumptions() != nullptr) {
                display_assumptions(out, static_cast<_assumption_set>(c.assumptions()));
                out << " |- ";
            }
            return display(out, c.size(), c.c_ptr(), proc);
        }

        std::ostream& display(std::ostream & out, clause const & c) const {
            return display(out, c, m_display_var);
        }

        std::ostream& display_smt2(std::ostream & out, unsigned num, literal const * ls, display_var_proc const & proc) const {
            if (num == 0) {
                out << "false";
            }
            else if (num == 1) {
                display_smt2(out, ls[0], proc);
            }
            else {
                out << "(or";
                for (unsigned i = 0; i < num; i++) {
                    out << " ";
                    display_smt2(out, ls[i], proc);
                }
                out << ")";
            }
            return out;
        }

        std::ostream& display_smt2(std::ostream & out, clause const & c, display_var_proc const & proc = display_var_proc()) const {
            return display_smt2(out, c.size(), c.c_ptr(), proc);
        }

        std::ostream& display_abst(std::ostream & out, literal l) const {
            if (l.sign()) {
                bool_var b = l.var();
                out << "!";
                if (b == true_bool_var)
                    out << "true";
                else
                    out << "b" << b;
            }
            else {
                out << "b" << l.var();
            }
            return out;
        }

        std::ostream& display_abst(std::ostream & out, unsigned num, literal const * ls) const {
            for (unsigned i = 0; i < num; i++) {
                if (i > 0)
                    out << " or ";
                display_abst(out, ls[i]);
            }
            return out;
        }

        std::ostream& display_abst(std::ostream & out, scoped_literal_vector const & cs) const {
            return display_abst(out, cs.size(), cs.c_ptr());
        }

        std::ostream& display_abst(std::ostream & out, clause const & c) const {
            return display_abst(out, c.size(), c.c_ptr());
        }

        std::ostream& display_mathematica(std::ostream & out, clause const & c) const {
            out << "(";
            unsigned sz = c.size();
            for (unsigned i = 0; i < sz; i++) {
                if (i > 0)
                    out << " || ";
                display_mathematica(out, c[i]);
            }
            out << ")";
            return out;
        }

        // Debugging support:
        // Display generated lemma in Mathematica format.
        // Mathematica must reduce lemma to True (modulo resource constraints).
        std::ostream& display_mathematica_lemma(std::ostream & out, unsigned num, literal const * ls, bool include_assignment = false) const {
            out << "Resolve[ForAll[{";
            // var definition
            for (unsigned i = 0; i < num_vars(); i++) {
                if (i > 0)
                    out << ", ";
                out << "x" << i;
            }
            out << "}, ";
            if (include_assignment) {
                out << "!(";
                if (!display_mathematica_assignment(out))
                    out << "0 < 1"; // nothing was printed
                out << ") || ";
            }
            for (unsigned i = 0; i < num; i++) {
                if (i > 0)
                    out << " || ";
                display_mathematica(out, ls[i]);
            }
            out << "], Reals]\n"; // end of exists
            return out;
        }
        
        std::ostream& display(std::ostream & out, clause_vector const & cs, display_var_proc const & proc) const {
            for (clause* c : cs) {
                display(out, *c, proc) << "\n";
            }
            return out;
        }

        std::ostream& display(std::ostream & out, clause_vector const & cs) const {
            return display(out, cs, m_display_var);
        }

        std::ostream& display_mathematica(std::ostream & out, clause_vector const & cs) const {            
            unsigned sz = cs.size();
            for (unsigned i = 0; i < sz; i++) {
                if (i > 0) out << ",\n";
                display_mathematica(out << " ", *(cs[i]));
            }
            return out;
        }

        std::ostream& display_abst(std::ostream & out, clause_vector const & cs) const {
            for (clause* c : cs) {
                display_abst(out, *c) << "\n";
            }
            return out;
        }

        std::ostream& display(std::ostream & out, display_var_proc const & proc) const {
            display(out, m_clauses, proc);
            if (!m_learned.empty()) {
                display(out << "Lemmas:\n", m_learned, proc);
            }
            return out;
        }

        std::ostream& display_mathematica(std::ostream & out) const {
            return display_mathematica(out << "{\n", m_clauses) << "}\n";
        }

        std::ostream& display_abst(std::ostream & out) const {
            display_abst(out, m_clauses);
            if (!m_learned.empty()) {
                display_abst(out << "Lemmas:\n", m_learned);
            }
            return out;
        }

        std::ostream& display(std::ostream & out) const {
            display(out, m_display_var);
            return display_assignment(out);
        }

        std::ostream& display_vars(std::ostream & out) const {
            for (unsigned i = 0; i < num_vars(); i++) {
                out << i << " -> "; m_display_var(out, i); out << "\n";
            }
            return out;
        }

        std::ostream& display_smt2_arith_decls(std::ostream & out) const {
            unsigned sz = m_is_int.size();
            for (unsigned i = 0; i < sz; i++) {
                if (m_is_int[i])
                    out << "(declare-fun x" << i << " () Int)\n";
                else
                    out << "(declare-fun x" << i << " () Real)\n";
            }
            return out;
        }

        std::ostream& display_smt2_bool_decls(std::ostream & out) const {
            unsigned sz = m_atoms.size();
            for (unsigned i = 0; i < sz; i++) {
                if (m_atoms[i] == 0)
                    out << "(declare-fun b" << i << " () Bool)\n";
            }
            return out;
        }

        std::ostream& display_smt2(std::ostream & out) const {
            display_smt2_bool_decls(out);
            display_smt2_arith_decls(out);
            out << "(assert (and true\n";
            for (clause* c : m_clauses) {
                display_smt2(out, *c) << "\n";
            }
            out << "))\n(check-sat)" << std::endl;
            return out;
        }
    };
    
    solver::solver(reslimit& rlim, params_ref const & p, bool incremental) {
        m_imp = alloc(imp, *this, rlim, p, incremental);
    }
        
    solver::~solver() {
        dealloc(m_imp);
    }

    lbool solver::check() {
        return m_imp->check();
    }

    lbool solver::check(literal_vector& assumptions) {
        return m_imp->check(assumptions);
    }

    void solver::get_core(vector<assumption, false>& assumptions) {
        return m_imp->get_core(assumptions);
    }

    void solver::reset() {
        m_imp->reset();
    }


    void solver::updt_params(params_ref const & p) {
        m_imp->updt_params(p);
    }


    void solver::collect_param_descrs(param_descrs & d) {
        algebraic_numbers::manager::collect_param_descrs(d);
        nlsat_params::collect_param_descrs(d);
    }

    unsynch_mpq_manager & solver::qm() {
        return m_imp->m_qm;
    }
        
    anum_manager & solver::am() {
        return m_imp->m_am;
    }

    pmanager & solver::pm() {
        return m_imp->m_pm;
    }

    void solver::set_display_var(display_var_proc const & proc) {
        m_imp->m_display_var.m_proc = &proc;
    }

    unsigned solver::num_vars() const {
        return m_imp->num_vars();
    }

    bool solver::is_int(var x) const {
        return m_imp->is_int(x);
    }

    bool_var solver::mk_bool_var() {
        return m_imp->mk_bool_var();
    }
    
    literal solver::mk_true() {
        return literal(0, false);
    }

    atom * solver::bool_var2atom(bool_var b) {
        return m_imp->m_atoms[b];
    }

    void solver::vars(literal l, var_vector& vs) {
        m_imp->vars(l, vs);
    }

    atom_vector const& solver::get_atoms() {
        return m_imp->m_atoms;
    }

    atom_vector const& solver::get_var2eq() {
        return m_imp->m_var2eq;
    }

    evaluator& solver::get_evaluator() {
        return m_imp->m_evaluator;
    }

    explain& solver::get_explain() {
        return m_imp->m_explain;
    }

    void solver::reorder(unsigned sz, var const* p) {
        m_imp->reorder(sz, p);
    }

    void solver::restore_order() {
        m_imp->restore_order();
    }

    void solver::set_rvalues(assignment const& as) {
        m_imp->m_assignment.copy(as);
    }

    void solver::get_rvalues(assignment& as) {
        as.copy(m_imp->m_assignment);
    }

    void solver::get_bvalues(svector<lbool>& vs) {
        vs.reset();
        vs.append(m_imp->m_bvalues);
    }

    void solver::set_bvalues(svector<lbool> const& vs) {
        m_imp->m_bvalues.reset();
        m_imp->m_bvalues.append(vs);
        m_imp->m_bvalues.resize(m_imp->m_atoms.size(), l_undef);        
    }
    
    var solver::mk_var(bool is_int) {
        return m_imp->mk_var(is_int);
    }
        
    bool_var solver::mk_ineq_atom(atom::kind k, unsigned sz, poly * const * ps, bool const * is_even) {
        return m_imp->mk_ineq_atom(k, sz, ps, is_even);
    }

    literal solver::mk_ineq_literal(atom::kind k, unsigned sz, poly * const * ps, bool const * is_even) {
        return m_imp->mk_ineq_literal(k, sz, ps, is_even);
    }

    bool_var solver::mk_root_atom(atom::kind k, var x, unsigned i, poly * p) {
        return m_imp->mk_root_atom(k, x, i, p);
    }
    
    void solver::inc_ref(bool_var b) {
        m_imp->inc_ref(b);
    }

    void solver::dec_ref(bool_var b) {
        m_imp->dec_ref(b);
    }
        
    void solver::mk_clause(unsigned num_lits, literal * lits, assumption a) {
        return m_imp->mk_clause(num_lits, lits, a);
    }

    void solver::display(std::ostream & out) const {
        m_imp->display(out);
    }

    void solver::display(std::ostream & out, literal l) const {
        m_imp->display(out, l);
    }

    void solver::display(std::ostream & out, unsigned n, literal const* ls) const {
        for (unsigned i = 0; i < n; ++i) {
            display(out, ls[i]);
            out << ";  ";
        }
    }

    void solver::display(std::ostream & out, var x) const {
        m_imp->m_display_var(out, x);
    }

    void solver::display(std::ostream & out, atom const& a) const {
        m_imp->display(out, a, m_imp->m_display_var);
    }

    display_var_proc const & solver::display_proc() const {
        return m_imp->m_display_var;
    }

    anum const & solver::value(var x) const {
        if (m_imp->m_assignment.is_assigned(x))
            return m_imp->m_assignment.value(x);
        return m_imp->m_zero;
    }
    
    lbool solver::bvalue(bool_var b) const {
        return m_imp->m_bvalues[b];
    }

    lbool solver::value(literal l) const {
        return m_imp->value(l);
    }

    bool solver::is_interpreted(bool_var b) const {
        return m_imp->m_atoms[b] != 0;
    }

    void solver::reset_statistics() {
        return m_imp->reset_statistics();
    }

    void solver::collect_statistics(statistics & st) {
        return m_imp->collect_statistics(st);
    }


};<|MERGE_RESOLUTION|>--- conflicted
+++ resolved
@@ -643,15 +643,8 @@
         }
 
         void del_clauses(ptr_vector<clause> & cs) {
-<<<<<<< HEAD
-            unsigned sz = cs.size();
-            for (unsigned i = 0; i < sz; i++)
-                del_clause(cs[i]);
-			cs.reset();
-=======
             for (clause* cp : cs) 
                 del_clause(cp);
->>>>>>> fc719a5e
         }
 
         void del_clauses() {
